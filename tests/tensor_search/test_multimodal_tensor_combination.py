--- conflicted
+++ resolved
@@ -1,11 +1,4 @@
 import json
-<<<<<<< HEAD
-from unittest import mock
-from unittest.mock import patch
-from marqo.errors import MarqoWebError
-from marqo.s2_inference.errors import S2InferenceError
-=======
->>>>>>> 36d692b1
 import os
 from unittest import mock
 
@@ -57,20 +50,7 @@
         cls.random_text_index_name = random_text_index.name
 
     def setUp(self):
-<<<<<<< HEAD
-        self.index_name_1 = "my-test-index-1"
-        self.mappings = {"combo_text_image": {"type": "multimodal_combination", "weights": {
-            "text": 0.5, "image": 0.8}
-                                              }}
-        self.endpoint = self.authorized_url
-        try:
-            tensor_search.delete_index(config=self.config, index_name=self.index_name_1)
-        except IndexNotFoundError as e:
-            pass
-
-=======
         super().setUp()
->>>>>>> 36d692b1
         # Any tests that call add_document, search, bulk_search need this env var
         self.device_patcher = mock.patch.dict(os.environ, {"MARQO_BEST_AVAILABLE_DEVICE": "cpu"})
         self.device_patcher.start()
@@ -83,35 +63,6 @@
 
         doc = {
             "Title": "Horse rider",
-<<<<<<< HEAD
-            "combo_text_image": {
-                "text": "A rider is riding a horse jumping over the barrier.",
-                "image": "https://marqo-assets.s3.amazonaws.com/tests/images/image1.jpg"
-            },
-            "_id": "0"
-        })
-        tensor_search.add_documents(config=self.config, add_docs_params=AddDocsParams(
-            index_name=self.index_name_1, docs=[
-                expected_doc,
-                # Dummy doc
-                {
-                    "Title": "Horse rider",
-                    "text_field": "A rider is riding a horse jumping over the barrier.",
-                    "image_field": "https://marqo-assets.s3.amazonaws.com/tests/images/image1.jpg",
-                    "_id": "1"
-                },
-            ],
-            mappings={
-                "combo_text_image": {"type": "multimodal_combination", "weights": {
-                    "text": 0.5, "image": 0.8}
-                                     }},
-            auto_refresh=True, device="cpu")
-                                    )
-        added_doc = tensor_search.get_document_by_id(config=self.config, index_name=self.index_name_1, document_id="0",
-                                                     show_vectors=True)
-        for key, value in expected_doc.items():
-            assert expected_doc[key] == added_doc[key]
-=======
             "text_field": "A rider is riding a horse jumping over the barrier.",
             "image_field": "https://raw.githubusercontent.com/marqo-ai/marqo/mainline/examples/ImageSearchGuide/data/image1.jpg",
             "_id": "1"
@@ -175,7 +126,6 @@
                     }
                 }
         }
->>>>>>> 36d692b1
 
         tensor_search.add_documents(config=self.config, add_docs_params=AddDocsParams(
             index_name=self.random_multimodal_index_name, docs=[doc, ],
@@ -333,18 +283,11 @@
             self.clear_indexes(self.indexes)
             res = tensor_search.add_documents(
                 config=self.config, add_docs_params=AddDocsParams(
-<<<<<<< HEAD
-                    index_name=self.index_name_1, docs=[document],
-                    auto_refresh=True, mappings={"combo_text_image": {"type": "multimodal_combination",
-                                                                      "weights": {"image_field": 0.5,
-                                                                                  "text_field": 0.5}}}, device="cpu"
-=======
                     index_name=self.multimodal_index_name, docs=[document],
                     mappings={"combo_text_image": {"type": "multimodal_combination",
                                                    "weights": {"image_field": 0.5, "text_field": 0.5}}},
                     device="cpu",
                     tensor_fields=["combo_text_image"]
->>>>>>> 36d692b1
                 )
             )
             self.assertEqual(1, self.monitoring.get_index_stats_by_name(self.multimodal_index_name).number_of_documents)
@@ -354,24 +297,17 @@
 
         score_1 = get_score({
             "text_field": "A rider is riding a horse jumping over the barrier.",
-            # "image_field": "https://marqo-assets.s3.amazonaws.com/tests/images/image1.jpg",
+            # "image_field": "https://raw.githubusercontent.com/marqo-ai/marqo/mainline/examples/ImageSearchGuide/data/image1.jpg",
         })
 
         score_2 = get_score({
             # "text_field": "A rider is riding a horse jumping over the barrier.",
-            "image_field": "https://marqo-assets.s3.amazonaws.com/tests/images/image1.jpg",
+            "image_field": "https://raw.githubusercontent.com/marqo-ai/marqo/mainline/examples/ImageSearchGuide/data/image1.jpg",
         })
 
         score_3 = get_score({
-<<<<<<< HEAD
-            "combo_text_image": {
-                "text_field": "A rider is riding a horse jumping over the barrier.",
-                "image_field": "https://marqo-assets.s3.amazonaws.com/tests/images/image1.jpg",
-            },
-=======
             "text_field": "A rider is riding a horse jumping over the barrier.",
             "image_field": "https://raw.githubusercontent.com/marqo-ai/marqo/mainline/examples/ImageSearchGuide/data/image1.jpg",
->>>>>>> 36d692b1
         })
 
         assert (score_3 >= min(score_1, score_2)) and (score_3 <= max(score_1, score_2))
@@ -380,41 +316,6 @@
         res = tensor_search.add_documents(config=self.config, add_docs_params=AddDocsParams(
             index_name=self.unnormalized_multimodal_index_name, docs=[
                 {
-<<<<<<< HEAD
-                    "combo_text_image": {
-                        "text_field_1": "A rider is riding a horse jumping over the barrier.",
-                        "text_field_2": "What is the best to wear on the moon?",
-                        "image_field_1": "https://marqo-assets.s3.amazonaws.com/tests/images/image1.jpg",
-                        "image_field_2": "https://marqo-assets.s3.amazonaws.com/tests/images/image2.jpg",
-                    },
-                    "_id": "c1"
-                },
-                {
-                    "combo_text_image": {
-                        "text_field_1": "A rider is riding a horse jumping over the barrier.",
-                        "image_field_1": "https://marqo-assets.s3.amazonaws.com/tests/images/image1.jpg",
-                        "text_field_2": "What is the best to wear on the moon?",
-                        "image_field_2": "https://marqo-assets.s3.amazonaws.com/tests/images/image2.jpg",
-                    },
-                    "_id": "c2"
-                },
-                {
-                    "combo_text_image": {
-                        "image_field_1": "https://marqo-assets.s3.amazonaws.com/tests/images/image1.jpg",
-                        "image_field_2": "https://marqo-assets.s3.amazonaws.com/tests/images/image2.jpg",
-                        "text_field_1": "A rider is riding a horse jumping over the barrier.",
-                        "text_field_2": "What is the best to wear on the moon?",
-                    },
-                    "_id": "c3"
-                },
-                {
-                    "combo_text_image": {
-                        "image_field_1": "https://marqo-assets.s3.amazonaws.com/tests/images/image1.jpg",
-                        "text_field_1": "A rider is riding a horse jumping over the barrier.",
-                        "text_field_2": "What is the best to wear on the moon?",
-                        "image_field_2": "https://marqo-assets.s3.amazonaws.com/tests/images/image2.jpg",
-                    },
-=======
                     "text_field_1": "A rider is riding a horse jumping over the barrier.",
                     "text_field_2": "What is the best to wear on the moon?",
                     "image_field_1": "https://raw.githubusercontent.com/marqo-ai/marqo/mainline/examples/ImageSearchGuide/data/image1.jpg",
@@ -440,7 +341,6 @@
                     "text_field_1": "A rider is riding a horse jumping over the barrier.",
                     "text_field_2": "What is the best to wear on the moon?",
                     "image_field_2": "https://raw.githubusercontent.com/marqo-ai/marqo/mainline/examples/ImageSearchGuide/data/image2.jpg",
->>>>>>> 36d692b1
                     "_id": "c4"
                 }],
             tensor_fields=["combo_text_image"],
@@ -463,26 +363,13 @@
                     "_id": "2"
                 },
                 {
-                    "image_field_1": "https://marqo-assets.s3.amazonaws.com/tests/images/image1.jpg",
+                    "image_field_1": "https://raw.githubusercontent.com/marqo-ai/marqo/mainline/examples/ImageSearchGuide/data/image1.jpg",
                     "_id": "3"
                 },
                 {
-                    "image_field_2": "https://marqo-assets.s3.amazonaws.com/tests/images/image2.jpg",
+                    "image_field_2": "https://raw.githubusercontent.com/marqo-ai/marqo/mainline/examples/ImageSearchGuide/data/image2.jpg",
                     "_id": "4"
                 }],
-<<<<<<< HEAD
-            auto_refresh=True,
-            device="cpu",
-            mappings={
-                "combo_text_image": {
-                    "type": "multimodal_combination",
-                    "weights": {"text_field_1": 0.32, "text_field_2": 0, "image_field_1": -0.48,
-                                "image_field_2": 1.34}}}
-        ))
-
-        combo_tensor_1 = np.array(tensor_search.get_document_by_id(config=self.config,
-                                                                   index_name=self.index_name_1, document_id="c1",
-=======
             tensor_fields=["text_field_1", "text_field_2", "image_field_1", "image_field_2"],
             device="cpu",
         ))
@@ -490,37 +377,24 @@
         combo_tensor_1 = np.array(tensor_search.get_document_by_id(config=self.config,
                                                                    index_name=self.unnormalized_multimodal_index_name,
                                                                    document_id="c1",
->>>>>>> 36d692b1
                                                                    show_vectors=True)['_tensor_facets'][0][
                                       "_embedding"])
 
         combo_tensor_2 = np.array(tensor_search.get_document_by_id(config=self.config,
-<<<<<<< HEAD
-                                                                   index_name=self.index_name_1, document_id="c2",
-=======
                                                                    index_name=self.unnormalized_multimodal_index_name,
                                                                    document_id="c2",
->>>>>>> 36d692b1
                                                                    show_vectors=True)['_tensor_facets'][0][
                                       "_embedding"])
 
         combo_tensor_3 = np.array(tensor_search.get_document_by_id(config=self.config,
-<<<<<<< HEAD
-                                                                   index_name=self.index_name_1, document_id="c3",
-=======
                                                                    index_name=self.unnormalized_multimodal_index_name,
                                                                    document_id="c3",
->>>>>>> 36d692b1
                                                                    show_vectors=True)['_tensor_facets'][0][
                                       "_embedding"])
 
         combo_tensor_4 = np.array(tensor_search.get_document_by_id(config=self.config,
-<<<<<<< HEAD
-                                                                   index_name=self.index_name_1, document_id="c4",
-=======
                                                                    index_name=self.unnormalized_multimodal_index_name,
                                                                    document_id="c4",
->>>>>>> 36d692b1
                                                                    show_vectors=True)['_tensor_facets'][0][
                                       "_embedding"])
         text_tensor_1 = \
@@ -555,19 +429,11 @@
         def get_score(document):
             self.clear_indexes(self.indexes)
             tensor_search.add_documents(config=self.config, add_docs_params=AddDocsParams(
-<<<<<<< HEAD
-                index_name=self.index_name_1, docs=[document],
-                auto_refresh=True, device="cpu", mappings={
-                    "combo_text_image": {
-                        "type": "multimodal_combination",
-                        "weights": {"image_field": 0, "text_field": 1}}}
-=======
                 index_name=self.multimodal_index_name, docs=[document], device="cpu", mappings={
                     "combo_text_image": {
                         "type": "multimodal_combination",
                         "weights": {"image_field": 0, "text_field": 1}}},
                 tensor_fields=["combo_text_image"]
->>>>>>> 36d692b1
             ))
             res = tensor_search.search(config=self.config, index_name=self.multimodal_index_name,
                                        text="test", result_count=1)
@@ -576,16 +442,6 @@
 
         score_1 = get_score({
             "text_field": "A rider is riding a horse jumping over the barrier.",
-<<<<<<< HEAD
-            # "image_field": "https://marqo-assets.s3.amazonaws.com/tests/images/image1.jpg",
-        })
-
-        score_3 = get_score({
-            "combo_text_image": {
-                "text_field": "A rider is riding a horse jumping over the barrier.",
-                "image_field": "https://marqo-assets.s3.amazonaws.com/tests/images/image1.jpg",
-            },
-=======
             "_id": "1"
         })
 
@@ -593,7 +449,6 @@
             "text_field": "A rider is riding a horse jumping over the barrier.",
             "image_field": "https://raw.githubusercontent.com/marqo-ai/marqo/mainline/examples/ImageSearchGuide/data/image1.jpg",
             "_id": "1"
->>>>>>> 36d692b1
         })
 
         self.assertEqual(score_1, score_2)
@@ -608,29 +463,12 @@
         mock_multimodal_combination = mock.MagicMock()
         mock_multimodal_combination.side_effect = pass_through_multimodal
 
-<<<<<<< HEAD
-        @mock.patch("marqo.tensor_search.tensor_search.vectorise_multimodal_combination_field",
-=======
         @mock.patch("marqo.tensor_search.tensor_search.vectorise_multimodal_combination_field_unstructured",
->>>>>>> 36d692b1
                     mock_multimodal_combination)
         def run():
             tensor_search.add_documents(config=self.config, add_docs_params=AddDocsParams(
                 index_name=self.random_multimodal_index_name, docs=[
                     {
-<<<<<<< HEAD
-                        "combo_text_image": {
-                            "text_field": "A rider is riding a horse jumping over the barrier.",
-                            "image_field": "https://marqo-assets.s3.amazonaws.com/tests/images/image1.jpg",
-                        },
-                        "_id": "123",
-                    },
-                    {
-                        "combo_text_image": {
-                            "text_field": "test-text-two.",
-                            "image_field": "https://marqo-assets.s3.amazonaws.com/tests/images/image2.jpg",
-                        },
-=======
                         "text_field": "A rider is riding a horse jumping over the barrier.",
                         "image_field": "https://raw.githubusercontent.com/marqo-ai/marqo/mainline/examples/ImageSearchGuide/data/image1.jpg",
                         "_id": "123",
@@ -638,130 +476,15 @@
                     {
                         "text_field": "test-text-two.",
                         "image_field": "https://raw.githubusercontent.com/marqo-ai/marqo/mainline/examples/ImageSearchGuide/data/image2.jpg",
->>>>>>> 36d692b1
                         "_id": "234",
                     },
                     {  # a normal doc
-                        "combo_text_image_test": "https://marqo-assets.s3.amazonaws.com/tests/images/image2.jpg",
+                        "combo_text_image_test": "https://raw.githubusercontent.com/marqo-ai/marqo/mainline/examples/ImageSearchGuide/data/image2.jpg",
                         "_id": "534",
                     }],
                 mappings={
                     "combo_text_image": {
                         "type": "multimodal_combination",
-<<<<<<< HEAD
-                        "weights": {"image_field": 0.5, "text_field": 0.5}}},
-                auto_refresh=True, device="cpu"
-            ))
-
-            # first multimodal-doc
-            real_fied_0, field_content_0 = [call_args for call_args, call_kwargs
-                                            in mock_multimodal_combination.call_args_list][0][0:2]
-            assert real_fied_0 == "combo_text_image"
-            assert field_content_0 == {
-                "text_field": "A rider is riding a horse jumping over the barrier.",
-                "image_field": "https://marqo-assets.s3.amazonaws.com/tests/images/image1.jpg",
-            }
-
-            # second multimodal=doc
-            real_fied_1, field_content_1 = [call_args for call_args, call_kwargs
-                                            in mock_multimodal_combination.call_args_list][1][0:2]
-            assert real_fied_1 == "combo_text_image"
-            assert field_content_1 == {
-                "text_field": "test-text-two.",
-                "image_field": "https://marqo-assets.s3.amazonaws.com/tests/images/image2.jpg",
-            }
-            # ensure we only call multimodal-combination twice
-            assert len(mock_multimodal_combination.call_args_list) == 2
-
-            assert json.loads(requests.get(url=f"{self.endpoint}/{self.index_name_1}/_doc/123", verify=False).text)[
-                       "found"] == True
-            assert json.loads(requests.get(url=f"{self.endpoint}/{self.index_name_1}/_doc/234", verify=False).text)[
-                       "found"] == True
-            assert json.loads(requests.get(url=f"{self.endpoint}/{self.index_name_1}/_doc/534", verify=False).text)[
-                       "found"] == True
-
-            return True
-
-        assert run()
-
-    def test_multimodal_field_content_dictionary_validation(self):
-        tensor_search.create_vector_index(
-            index_name=self.index_name_1, config=self.config, index_settings={
-                IndexSettingsField.index_defaults: {
-                    IndexSettingsField.model: "ViT-B/32",
-                    IndexSettingsField.treat_urls_and_pointers_as_images: True,
-                    IndexSettingsField.normalize_embeddings: False
-                }
-            })
-
-        # invalid field_content int
-        res_0 = tensor_search.add_documents(config=self.config,
-                                            add_docs_params=AddDocsParams(index_name=self.index_name_1, docs=[
-                                                {
-                                                    "combo_text_image": {
-                                                        "A rider is riding a horse jumping over the barrier.": 0.5,
-                                                        "image_field": 0.5,
-                                                    },
-                                                    "_id": "123",
-                                                }],
-                                                                          mappings=self.mappings, auto_refresh=True,
-                                                                          device="cpu")
-                                            )
-        assert res_0["errors"]
-        assert not json.loads(requests.get(url=f"{self.endpoint}/{self.index_name_1}/_doc/123", verify=False).text)[
-            "found"]
-
-        try:
-            tensor_search.get_document_by_id(config=self.config, index_name=self.index_name_1, document_id="123")
-            raise AssertionError
-        except DocumentNotFoundError:
-            pass
-
-        # invalid field content dict
-        res_1 = tensor_search.add_documents(
-            config=self.config, add_docs_params=AddDocsParams(
-                index_name=self.index_name_1, docs=[
-                    {
-                        "combo_text_image": {
-                            "text_field": "A rider is riding a horse jumping over the barrier.",
-                            "image_field": {
-                                "image_url": "https://marqo-assets.s3.amazonaws.com/tests/images/image2.jpg",
-                            },
-                        },
-                        "_id": "123",
-                    }],
-                mappings=self.mappings, auto_refresh=True, device="cpu"))
-        assert res_1["errors"]
-        assert not json.loads(requests.get(url=f"{self.endpoint}/{self.index_name_1}/_doc/123", verify=False).text)[
-            "found"]
-        try:
-            tensor_search.get_document_by_id(config=self.config, index_name=self.index_name_1, document_id="123")
-            raise AssertionError
-        except DocumentNotFoundError:
-            pass
-
-        # invalid field name format
-        res_2 = tensor_search.add_documents(config=self.config, add_docs_params=AddDocsParams(
-            index_name=self.index_name_1, docs=[
-                {
-                    "combo_text_image": {
-                        "text_field": "A rider is riding a horse jumping over the barrier.",
-                        934343: "https://marqo-assets.s3.amazonaws.com/tests/images/image2.jpg",
-
-                    },
-                    "_id": "123",
-                }],
-            mappings=self.mappings,
-            auto_refresh=True, device="cpu"))
-        assert res_2["errors"]
-        assert not json.loads(requests.get(url=f"{self.endpoint}/{self.index_name_1}/_doc/123", verify=False).text)[
-            "found"]
-        try:
-            tensor_search.get_document_by_id(config=self.config, index_name=self.index_name_1, document_id="123")
-            raise AssertionError
-        except DocumentNotFoundError:
-            pass
-=======
                         "weights": {"image_field": 0.5, "text_field": 0.5}}}, device="cpu",
                 tensor_fields=["combo_text_image"]
             )
@@ -789,7 +512,6 @@
             return True
 
         assert run()
->>>>>>> 36d692b1
 
     def test_batched_vectorise_call(self):
         def pass_through_vectorise(*arg, **kwargs):
@@ -806,20 +528,6 @@
             tensor_search.add_documents(config=self.config, add_docs_params=AddDocsParams(
                 index_name=self.random_multimodal_index_name, docs=[
                     {
-<<<<<<< HEAD
-                        "combo_text_image": {
-                            "text_0": "A rider is riding a horse jumping over the barrier_0.",
-                            "text_1": "A rider is riding a horse jumping over the barrier_1.",
-                            "text_2": "A rider is riding a horse jumping over the barrier_2.",
-                            "text_3": "A rider is riding a horse jumping over the barrier_3.",
-                            "text_4": "A rider is riding a horse jumping over the barrier_4.",
-                            "image_0": "https://marqo-assets.s3.amazonaws.com/tests/images/image0.jpg",
-                            "image_1": "https://marqo-assets.s3.amazonaws.com/tests/images/image1.jpg",
-                            "image_2": "https://marqo-assets.s3.amazonaws.com/tests/images/image2.jpg",
-                            "image_3": "https://marqo-assets.s3.amazonaws.com/tests/images/image3.jpg",
-                            "image_4": "https://marqo-assets.s3.amazonaws.com/tests/images/image4.jpg",
-                        },
-=======
                         "text_0": "A rider is riding a horse jumping over the barrier_0.",
                         "text_1": "A rider is riding a horse jumping over the barrier_1.",
                         "text_2": "A rider is riding a horse jumping over the barrier_2.",
@@ -830,20 +538,14 @@
                         "image_2": "https://raw.githubusercontent.com/marqo-ai/marqo/mainline/examples/ImageSearchGuide/data/image2.jpg",
                         "image_3": "https://raw.githubusercontent.com/marqo-ai/marqo/mainline/examples/ImageSearchGuide/data/image3.jpg",
                         "image_4": "https://raw.githubusercontent.com/marqo-ai/marqo/mainline/examples/ImageSearchGuide/data/image4.jpg",
->>>>>>> 36d692b1
                         "_id": "111",
                     }],
                 mappings={"combo_text_image": {"type": "multimodal_combination", "weights": {
                     "text_0": 0.1, "text_1": 0.1, "text_2": 0.1, "text_3": 0.1, "text_4": 0.1,
                     "image_0": 0.1, "image_1": 0.1, "image_2": 0.1, "image_3": 0.1, "image_4": 0.1,
-<<<<<<< HEAD
-                }}},
-                auto_refresh=True, device="cpu"))
-=======
                 }}}, device="cpu", tensor_fields=["combo_text_image"]
             )
                                         )
->>>>>>> 36d692b1
             # Ensure the doc is added
             assert tensor_search.get_document_by_id(config=self.config, index_name=self.random_multimodal_index_name,
                                                     document_id="111")
@@ -876,20 +578,6 @@
             tensor_search.add_documents(config=self.config, add_docs_params=AddDocsParams(
                 index_name=self.random_text_index_name, docs=[
                     {
-<<<<<<< HEAD
-                        "combo_text_image": {
-                            "text_0": "A rider is riding a horse jumping over the barrier_0.",
-                            "text_1": "A rider is riding a horse jumping over the barrier_1.",
-                            "text_2": "A rider is riding a horse jumping over the barrier_2.",
-                            "text_3": "A rider is riding a horse jumping over the barrier_3.",
-                            "text_4": "A rider is riding a horse jumping over the barrier_4.",
-                            "image_0": "https://marqo-assets.s3.amazonaws.com/tests/images/image0.jpg",
-                            "image_1": "https://marqo-assets.s3.amazonaws.com/tests/images/image1.jpg",
-                            "image_2": "https://marqo-assets.s3.amazonaws.com/tests/images/image2.jpg",
-                            "image_3": "https://marqo-assets.s3.amazonaws.com/tests/images/image3.jpg",
-                            "image_4": "https://marqo-assets.s3.amazonaws.com/tests/images/image4.jpg",
-                        },
-=======
                         "text_0": "A rider is riding a horse jumping over the barrier_0.",
                         "text_1": "A rider is riding a horse jumping over the barrier_1.",
                         "text_2": "A rider is riding a horse jumping over the barrier_2.",
@@ -900,20 +588,14 @@
                         "image_2": "https://raw.githubusercontent.com/marqo-ai/marqo/mainline/examples/ImageSearchGuide/data/image2.jpg",
                         "image_3": "https://raw.githubusercontent.com/marqo-ai/marqo/mainline/examples/ImageSearchGuide/data/image3.jpg",
                         "image_4": "https://raw.githubusercontent.com/marqo-ai/marqo/mainline/examples/ImageSearchGuide/data/image4.jpg",
->>>>>>> 36d692b1
                         "_id": "111",
                     }],
                 mappings={
                     "combo_text_image": {"type": "multimodal_combination", "weights": {
                         "text_0": 0.1, "text_1": 0.1, "text_2": 0.1, "text_3": 0.1, "text_4": 0.1,
                         "image_0": 0.1, "image_1": 0.1, "image_2": 0.1, "image_3": 0.1, "image_4": 0.1,
-<<<<<<< HEAD
-                    }}},
-                auto_refresh=True, device="cpu")
-=======
                     }}}, device="cpu", tensor_fields=["combo_text_image"]
             )
->>>>>>> 36d692b1
                                         )
             # Ensure the doc is added
             assert tensor_search.get_document_by_id(config=self.config, index_name=self.random_text_index_name,
@@ -922,14 +604,9 @@
             self.assertEqual(1, len(mock_vectorise.call_args_list))
 
             text_content = [f"A rider is riding a horse jumping over the barrier_{i}." for i in range(5)]
-<<<<<<< HEAD
-            text_content = text_content + [f"https://marqo-assets.s3.amazonaws.com/tests/images/image{i}.jpg" for i in
-                                           range(5)]
-=======
             text_content = text_content + [
                 f"https://raw.githubusercontent.com/marqo-ai/marqo/mainline/examples/ImageSearchGuide/data/image{i}.jpg"
                 for i in range(5)]
->>>>>>> 36d692b1
 
             real_text_content = [call_kwargs['content'] for call_args, call_kwargs
                                  in mock_vectorise.call_args_list][0]
@@ -949,23 +626,6 @@
 
         @mock.patch("marqo.s2_inference.clip_utils.load_image_from_path", mock_load_image_from_path)
         def run():
-<<<<<<< HEAD
-            tensor_search.add_documents(config=self.config, add_docs_params=AddDocsParams(
-                index_name=self.index_name_1, docs=[
-                    {
-                        "combo_text_image": {
-                            "text_0": "A rider is riding a horse jumping over the barrier_0.",
-                            "text_1": "A rider is riding a horse jumping over the barrier_1.",
-                            "text_2": "A rider is riding a horse jumping over the barrier_2.",
-                            "text_3": "A rider is riding a horse jumping over the barrier_3.",
-                            "text_4": "A rider is riding a horse jumping over the barrier_4.",
-                            "image_0": "https://marqo-assets.s3.amazonaws.com/tests/images/image0.jpg",
-                            "image_1": "https://marqo-assets.s3.amazonaws.com/tests/images/image1.jpg",
-                            "image_2": "https://marqo-assets.s3.amazonaws.com/tests/images/image2.jpg",
-                            "image_3": "https://marqo-assets.s3.amazonaws.com/tests/images/image3.jpg",
-                            "image_4": "https://marqo-assets.s3.amazonaws.com/tests/images/image4.jpg",
-                        },
-=======
             res = tensor_search.add_documents(config=self.config, add_docs_params=AddDocsParams(
                 index_name=self.random_multimodal_index_name, docs=[
                     {
@@ -979,22 +639,15 @@
                         "image_2": "https://raw.githubusercontent.com/marqo-ai/marqo/mainline/examples/ImageSearchGuide/data/image2.jpg",
                         "image_3": "https://raw.githubusercontent.com/marqo-ai/marqo/mainline/examples/ImageSearchGuide/data/image3.jpg",
                         "image_4": "https://raw.githubusercontent.com/marqo-ai/marqo/mainline/examples/ImageSearchGuide/data/image4.jpg",
->>>>>>> 36d692b1
                         "_id": "111",
                     }],
                 mappings={
                     "combo_text_image": {"type": "multimodal_combination", "weights": {
                         "text_0": 0.1, "text_1": 0.1, "text_2": 0.1, "text_3": 0.1, "text_4": 0.1,
                         "image_0": 0.1, "image_1": 0.1, "image_2": 0.1, "image_3": 0.1, "image_4": 0.1,
-<<<<<<< HEAD
-                    }}},
-                auto_refresh=True, device="cpu"))
-            assert tensor_search.get_document_by_id(config=self.config, index_name=self.index_name_1, document_id="111")
-=======
                     }}}, device="cpu", tensor_fields=["combo_text_image"]))
             assert tensor_search.get_document_by_id(config=self.config, index_name=self.random_multimodal_index_name,
                                                     document_id="111")
->>>>>>> 36d692b1
             # Ensure that vectorise is only called twice
             self.assertEqual(5, len(mock_load_image_from_path.call_args_list))
             return True
@@ -1003,17 +656,6 @@
 
     def test_lexical_search_on_multimodal_combination(self):
         tensor_search.add_documents(config=self.config, add_docs_params=AddDocsParams(
-<<<<<<< HEAD
-            index_name=self.index_name_1, docs=[
-                {"Title": "Extravehicular Mobility Unit (EMU)",
-                 "Description": "The EMU is a spacesuit that provides environmental protection",
-                 "_id": "article_591",
-                 "Genre": "Science",
-                 "my_combination_field": {
-                     "my_image": "https://marqo-assets.s3.amazonaws.com/tests/images/image4.jpg",
-                     "some_text": "hello there",
-                     "lexical_field": "search me please", }}
-=======
             index_name=self.multimodal_index_name, docs=[
                 {
                     "Title": "Extravehicular Mobility Unit (EMU)",
@@ -1024,7 +666,6 @@
                     "some_text": "hello there",
                     "lexical_field": "search me please"
                 }
->>>>>>> 36d692b1
             ],
             mappings={
                 "my_combination_field": {
@@ -1035,12 +676,7 @@
                         "lexical_field": 0.1,
                         "additional_field": 0.2,
                     }
-<<<<<<< HEAD
-                }},
-            auto_refresh=True, device="cpu"
-=======
                 }}, device="cpu", tensor_fields=["my_combination_field"]
->>>>>>> 36d692b1
         ))
 
         tensor_search.add_documents(config=self.config, add_docs_params=AddDocsParams(
@@ -1050,19 +686,11 @@
                     "Description": "text_2",
                     "_id": "article_592",
                     "Genre": "text",
-<<<<<<< HEAD
-                    "my_combination_field": {
-                        "my_image_1": "https://marqo-assets.s3.amazonaws.com/tests/images/image4.jpg",
-                        "some_text_1": "hello there",
-                        "lexical_field_1": "no no no",
-                        "additional_field_1": "test_search here"}}],
-=======
                     "my_image_1": "https://raw.githubusercontent.com/marqo-ai/marqo/mainline/examples/ImageSearchGuide/data/image4.jpg",
                     "some_text_1": "hello there",
                     "lexical_field_1": "no no no",
                     "additional_field_1": "test_search here"}
             ],
->>>>>>> 36d692b1
             mappings={
                 "my_combination_field": {
                     "type": "multimodal_combination",
@@ -1072,99 +700,19 @@
                         "lexical_field_1": 0.1,
                         "additional_field_1": 0.2,
                     }
-<<<<<<< HEAD
-                }},
-            auto_refresh=True, device="cpu")
-                                    )
-        res = tensor_search._lexical_search(config=self.config, index_name=self.index_name_1, text="search me please")
-=======
                 }}, device="cpu", tensor_fields=["my_combination_field"])
                                     )
         res = tensor_search.search(config=self.config, index_name=self.multimodal_index_name,
                                    text="search me please", search_method="LEXICAL")
->>>>>>> 36d692b1
         assert res["hits"][0]["_id"] == "article_591"
 
         res = tensor_search.search(config=self.config, index_name=self.multimodal_index_name,
                                    text="test_search here", search_method="LEXICAL")
         assert res["hits"][0]["_id"] == "article_592"
 
-<<<<<<< HEAD
-    def test_overwrite_multimodal_tensor_field(self):
-        tensor_search.create_vector_index(
-            index_name=self.index_name_1, config=self.config, index_settings={
-                IndexSettingsField.index_defaults: {
-                    IndexSettingsField.model: "random/small",
-                    IndexSettingsField.treat_urls_and_pointers_as_images: True,
-                    IndexSettingsField.normalize_embeddings: False
-                }
-            })
-
-        tensor_search.add_documents(config=self.config, add_docs_params=AddDocsParams(
-            index_name=self.index_name_1, docs=[
-                {"Title": "Extravehicular Mobility Unit (EMU)",
-                 "Description": "The EMU is a spacesuit that provides environmental protection",
-                 "_id": "article_591",
-                 "Genre": "Science",
-                 "my_combination_field": "dummy"
-                 }],
-            auto_refresh=True, device="cpu"
-        ))
-
-        try:
-            tensor_search.add_documents(config=self.config, add_docs_params=AddDocsParams(
-                index_name=self.index_name_1, docs=[
-                    {"Title": "text",
-                     "Description": "text_2",
-                     "_id": "article_592",
-                     "Genre": "text",
-                     "my_combination_field": {
-                         "my_image_1": "https://marqo-assets.s3.amazonaws.com/tests/images/image4.jpg",
-                         "some_text_1": "hello there",
-                         "lexical_field_1": "no no no",
-                         "additional_field_1": "test_search here"}}
-                ],
-                mappings={
-                    "my_combination_field": {
-                        "type": "multimodal_combination",
-                        "weights": {
-                            "my_image_1": 0.5,
-                            "some_text_1": 0.5,
-                            "lexical_field_1": 0.1,
-                            "additional_field_1": 0.2,
-                        }
-                    }},
-                auto_refresh=True, device="cpu"))
-            raise AssertionError
-        except MarqoWebError:
-            pass
-
-=======
->>>>>>> 36d692b1
     def test_search_with_filtering_and_infer_image_false(self):
         tensor_search.add_documents(
             config=self.config, add_docs_params=AddDocsParams(
-<<<<<<< HEAD
-                index_name=self.index_name_1, docs=[
-                    {"Title": "Extravehicular Mobility Unit (EMU)",
-                     "_id": "0",
-                     "my_combination_field": {
-                         "my_image": "https://marqo-assets.s3.amazonaws.com/tests/images/image4.jpg",
-                         "some_text": "hello there",
-                         "filter_field": "test_this_0", }},
-                    {"Title": "Extravehicular Mobility Unit (EMU)",
-                     "_id": "1",
-                     "my_combination_field": {
-                         "my_image": "https://marqo-assets.s3.amazonaws.com/tests/images/image4.jpg",
-                         "some_text": "hello there",
-                         "filter_field": "test_this_1", }},
-                    {"Title": "Extravehicular Mobility Unit (EMU)",
-                     "_id": "2",
-                     "my_combination_field": {
-                         "my_image": "https://marqo-assets.s3.amazonaws.com/tests/images/image4.jpg",
-                         "some_text": "hello there",
-                         "filter_field": "test_this_2", }}],
-=======
                 index_name=self.random_multimodal_index_name, docs=[
                     {
                         "Title": "Extravehicular Mobility Unit (EMU)",
@@ -1188,7 +736,6 @@
                         "filter_field": "test_this_2",
                     }
                 ],
->>>>>>> 36d692b1
                 mappings={
                     "my_combination_field": {
                         "type": "multimodal_combination",
@@ -1197,18 +744,10 @@
                             "some_text": 0.5,
                             "filter_field": 0,
                         }
-<<<<<<< HEAD
-                    }},
-                auto_refresh=True, device="cpu"
-            ))
-        res_exist_0 = tensor_search.search(index_name=self.index_name_1, config=self.config,
-                                           text="", filter="my_combination_field.filter_field: test_this_0")
-=======
                     }}, device="cpu", tensor_fields=["my_combination_field"]
             ))
         res_exist_0 = tensor_search.search(index_name=self.random_multimodal_index_name, config=self.config,
                                            text="", filter="filter_field:test_this_0")
->>>>>>> 36d692b1
 
         assert res_exist_0["hits"][0]["_id"] == "0"
 
@@ -1217,153 +756,6 @@
 
         assert res_exist_2["hits"][0]["_id"] == "2"
 
-<<<<<<< HEAD
-        res_nonexist_1 = tensor_search.search(index_name=self.index_name_1, config=self.config,
-                                              text="", filter="my_combination_field.filter_field: test_this_5")
-
-        assert res_nonexist_1["hits"] == []
-
-    def test_index_info_cache_update(self):
-        tensor_search.create_vector_index(
-            index_name=self.index_name_1, config=self.config, index_settings={
-                IndexSettingsField.index_defaults: {
-                    IndexSettingsField.model: "ViT-B/32",
-                    IndexSettingsField.treat_urls_and_pointers_as_images: True,
-                    IndexSettingsField.normalize_embeddings: False
-                }
-            })
-        tensor_search.add_documents(
-            config=self.config, add_docs_params=AddDocsParams(
-                index_name=self.index_name_1, docs=[
-                    {"Title": "Extravehicular Mobility Unit (EMU)",
-                     "_id": "0",
-                     "my_combination_field": {
-                         "my_image": "https://marqo-assets.s3.amazonaws.com/tests/images/image4.jpg",
-                         "some_text": "hello there",
-                         "filter_field": "test_this_0", }},
-                    {"Title": "what is this",
-                     "_id": "1",
-                     "my_combination_field": {
-                         "my_image": "https://marqo-assets.s3.amazonaws.com/tests/images/image4.jpg",
-                         "some_text": "hello there",
-                         "filter_field": "test_this_1", }},
-
-                    {"Title": "have a test",
-                     "_id": "2",
-                     "my_combination_field": {
-                         "my_image": "https://marqo-assets.s3.amazonaws.com/tests/images/image4.jpg",
-                         "some_text": "hello there",
-                         "filter_field": "test_this_2"}}],
-                mappings={
-                    "my_combination_field": {
-                        "type": "multimodal_combination",
-                        "weights": {
-                            "my_image": 0.5,
-                            "some_text": 0.5,
-                            "filter_field": 0,
-                        }
-                    }},
-                auto_refresh=True, device="cpu"))
-        pre_res_0 = tensor_search.search(index_name=self.index_name_1, config=self.config,
-                                         text="", filter="my_combination_field.filter_field: test_this_0")
-        pre_res_1 = tensor_search.search(index_name=self.index_name_1, config=self.config,
-                                         text="hello there")
-        pre_res_2 = tensor_search._lexical_search(index_name=self.index_name_1, config=self.config, text="have a test")
-
-        index_info = tensor_search.get_index_info(config=self.config, index_name=self.index_name_1)
-
-        post_res_0 = tensor_search.search(index_name=self.index_name_1, config=self.config,
-                                          text="", filter="my_combination_field.filter_field: test_this_0")
-        post_res_1 = tensor_search.search(index_name=self.index_name_1, config=self.config,
-                                          text="hello there")
-        post_res_2 = tensor_search._lexical_search(index_name=self.index_name_1, config=self.config, text="have a test")
-
-        assert pre_res_2["hits"] == post_res_2["hits"]
-        assert pre_res_1["hits"] == post_res_1["hits"]
-        assert pre_res_0["hits"] == post_res_0["hits"]
-
-    def test_duplication_in_child_fields(self):
-        tensor_search.create_vector_index(
-            index_name=self.index_name_1, config=self.config, index_settings={
-                IndexSettingsField.index_defaults: {
-                    IndexSettingsField.model: "random/small",
-                    IndexSettingsField.treat_urls_and_pointers_as_images: False,
-                    IndexSettingsField.normalize_embeddings: True
-                }
-            })
-
-        tensor_search.add_documents(config=self.config, add_docs_params=AddDocsParams(
-            index_name=self.index_name_1, docs=[
-                {"Title": "Extravehicular Mobility Unit (EMU)",
-                 "Description": "The EMU is a spacesuit that provides environmental protection",
-                 "_id": "article_591",
-                 "Genre": "Science",
-                 "my_combination_field_0": {
-                     "my_image": "https://marqo-assets.s3.amazonaws.com/tests/images/image4.jpg",
-                     "some_text": "hello there",
-                     "lexical_field": "search me please"}}],
-            mappings={
-                "my_combination_field_0": {
-                    "type": "multimodal_combination",
-                    "weights": {
-                        "my_image": 0.5,
-                        "some_text": 0.5,
-                        "lexical_field": 0.1,
-                    }
-                }},
-            auto_refresh=True, device="cpu"))
-
-        tensor_search.add_documents(config=self.config, add_docs_params=AddDocsParams(
-            index_name=self.index_name_1, docs=[
-                {"Title": "text",
-                 "Description": "text_2",
-                 "_id": "article_592",
-                 "Genre": "text",
-                 "my_combination_field_1": {
-                     "my_image": "https://marqo-assets.s3.amazonaws.com/tests/images/image4.jpg",
-                     "some_text": "marqo is good",
-                     "lexical_field": "no no no",
-                     "additional_field": "i can hear you"}}
-            ],
-            mappings={
-                "my_combination_field_1": {
-                    "type": "multimodal_combination",
-                    "weights": {
-                        "my_image": 0.5,
-                        "some_text": 0.5,
-                        "lexical_field": 0.1,
-                        "additional_field": 0.2,
-                    }
-                }},
-            auto_refresh=True, device="cpu")
-                                    )
-        true_text_fields = tensor_search.get_index_info(self.config,
-                                                        index_name=self.index_name_1).get_true_text_properties()
-        # 3 from multimodal_field_0, 4 from multimodal_field_1, 3 common fields
-        assert len(true_text_fields) == 10
-
-        res = tensor_search._lexical_search(config=self.config, index_name=self.index_name_1, text="hello there")
-        assert res["hits"][0]["_id"] == "article_591"
-
-        res = tensor_search._lexical_search(config=self.config, index_name=self.index_name_1, text="marqo is good")
-        assert res["hits"][0]["_id"] == "article_592"
-
-    def test_multimodal_combination_open_search_chunks(self):
-        test_doc = {
-            "my_combination_field": {
-                "image": "https://marqo-assets.s3.amazonaws.com/tests/images/image4.jpg",
-                "text": "marqo is good"},
-            "_id": "123",
-        }
-        tensor_search.create_vector_index(
-            index_name=self.index_name_1, config=self.config, index_settings={
-                IndexSettingsField.index_defaults: {
-                    IndexSettingsField.model: "random/small",
-                    IndexSettingsField.treat_urls_and_pointers_as_images: True,
-                    IndexSettingsField.normalize_embeddings: True
-                }
-            })
-=======
         res_nonexist_1 = tensor_search.search(index_name=self.random_multimodal_index_name, config=self.config,
                                               text="", filter="filter_field:test_this_5")
 
@@ -1376,198 +768,22 @@
             "text": "marqo is good",
             "_id": "123",
         }
->>>>>>> 36d692b1
 
         res = tensor_search.add_documents(
             self.config,
             add_docs_params=AddDocsParams(
-<<<<<<< HEAD
-                docs=[test_doc],
-                auto_refresh=True, index_name=self.index_name_1, device="cpu",
-                mappings={"my_combination_field": {"type": "multimodal_combination", "weights": {
-                    "text": 0.5, "image": 0.5
-                }}}
-=======
                 docs=[test_doc], index_name=self.random_multimodal_index_name, device="cpu",
                 mappings={"my_combination_field": {"type": "multimodal_combination", "weights": {
                     "text": 0.5, "image": 0.5
                 }}}, tensor_fields=["my_combination_field"]
->>>>>>> 36d692b1
             )
         )
 
         doc_w_facets = tensor_search.get_document_by_id(
             self.config, index_name=self.random_multimodal_index_name, document_id='123', show_vectors=True)
         # check tensor facets:
-<<<<<<< HEAD
-        assert len(doc_w_facets[TensorField.tensor_facets]) == 1
-        assert 'my_combination_field' in doc_w_facets[TensorField.tensor_facets][0]
-
-        assert doc_w_facets['my_combination_field'] == test_doc['my_combination_field']
-        assert doc_w_facets[TensorField.tensor_facets][0]['my_combination_field'] == json.dumps(
-            test_doc['my_combination_field'])
-
-        # check OpenSearch, to ensure the list got added as a filter field
-        original_doc = requests.get(
-            url=F"{self.endpoint}/{self.index_name_1}/_doc/123",
-            verify=False
-        ).json()
-        assert len(original_doc['_source']['__chunks']) == 1
-        multi_combo_chunk = original_doc['_source']['__chunks'][0]
-        # check if the chunk represents the tensorsied "multimodal_combination" field
-        assert multi_combo_chunk['__field_name'] == 'my_combination_field'
-        assert multi_combo_chunk['__field_content'] == json.dumps(test_doc['my_combination_field'])
-        assert isinstance(multi_combo_chunk[TensorField.marqo_knn_field], list)
-        # Check if all filter fields are  there (inc. the non tensorised my_list):
-        assert multi_combo_chunk['my_combination_field'] == test_doc["my_combination_field"]
-
-        # # check index info. child fields needs to be keyword within each chunk
-        index_info = tensor_search.backend.get_index_info(config=self.config, index_name=self.index_name_1)
-        assert index_info.properties['my_combination_field']['properties']['image']["type"] == 'text'
-        assert index_info.properties['my_combination_field']['properties']['text']["type"] == 'text'
-        assert index_info.properties['__chunks']['properties']['my_combination_field']['properties']['text'][
-                   "type"] == 'keyword'
-        assert index_info.properties['__chunks']['properties']['my_combination_field']['properties']['image'][
-                   "type"] == 'keyword'
-        assert index_info.properties['__chunks']['properties'][TensorField.marqo_knn_field]['type'] == 'knn_vector'
-
-    def test_multimodal_child_fields_order(self):
-        tensor_search.create_vector_index(
-            index_name=self.index_name_1, config=self.config, index_settings={
-                IndexSettingsField.index_defaults: {
-                    IndexSettingsField.model: "ViT-B/32",
-                    IndexSettingsField.treat_urls_and_pointers_as_images: True,
-                    IndexSettingsField.normalize_embeddings: True
-                }
-            })
-
-        doc = {
-            "combo_text_image": {
-                "text_field_1": "A rider is riding a horse jumping over the barrier.",
-                "text_field_2": "What is the best to wear on the moon?",
-                "image_field_1": "https://marqo-assets.s3.amazonaws.com/tests/images/image1.jpg",
-                "image_field_2": "https://marqo-assets.s3.amazonaws.com/tests/images/image2.jpg",
-            },
-        }
-
-        doc_1 = {
-            "combo_text_image": {
-                "image_field_1": "https://marqo-assets.s3.amazonaws.com/tests/images/image1.jpg",
-                "text_field_1": "A rider is riding a horse jumping over the barrier.",
-                "text_field_2": "What is the best to wear on the moon?",
-                "image_field_2": "https://marqo-assets.s3.amazonaws.com/tests/images/image2.jpg",
-            },
-        }
-
-        doc_2 = {
-            "combo_text_image": {
-                "image_field_2": "https://marqo-assets.s3.amazonaws.com/tests/images/image2.jpg",
-                "image_field_1": "https://marqo-assets.s3.amazonaws.com/tests/images/image1.jpg",
-                "text_field_1": "A rider is riding a horse jumping over the barrier.",
-                "text_field_2": "What is the best to wear on the moon?",
-            },
-        }
-
-        doc_3 = {
-            "combo_text_image": {
-                "text_field_1": "A rider is riding a horse jumping over the barrier.",
-                "image_field_2": "https://marqo-assets.s3.amazonaws.com/tests/images/image2.jpg",
-                "image_field_1": "https://marqo-assets.s3.amazonaws.com/tests/images/image1.jpg",
-                "text_field_2": "What is the best to wear on the moon?",
-            },
-        }
-
-        with patch("numpy.mean", wraps=np.mean) as mock_mean:
-            tensor_search.add_documents(config=self.config, add_docs_params=AddDocsParams(
-                index_name=self.index_name_1, docs=[
-                    doc, doc_1, doc_2, doc_3
-                ], mappings={"combo_text_image": {"type": "multimodal_combination",
-                                                  "weights": {"image_field_1": 0.2, "image_field_2": -1,
-                                                              "text_field_1": 0.38, "text_field_2": 0}}},
-                auto_refresh=True, device="cpu")
-                                        )
-            args_list = [args[0] for args in mock_mean.call_args_list]
-
-        combined_tensor = np.squeeze(np.mean(args_list[0][0], axis=0))
-
-        permuted_tensor_1 = np.squeeze(np.mean(args_list[1][0], axis=0))
-        permuted_tensor_2 = np.squeeze(np.mean(args_list[2][0], axis=0))
-        permuted_tensor_3 = np.squeeze(np.mean(args_list[3][0], axis=0))
-
-        assert np.allclose(combined_tensor, permuted_tensor_1, atol=1e-9)
-        assert np.allclose(combined_tensor, permuted_tensor_2, atol=1e-9)
-        assert np.allclose(combined_tensor, permuted_tensor_3, atol=1e-9)
-
-    def test_multimodal_child_fields_order_from_os(self):
-        tensor_search.create_vector_index(
-            index_name=self.index_name_1, config=self.config, index_settings={
-                IndexSettingsField.index_defaults: {
-                    IndexSettingsField.model: "ViT-B/32",
-                    IndexSettingsField.treat_urls_and_pointers_as_images: True,
-                    IndexSettingsField.normalize_embeddings: False
-                }
-            })
-
-        doc = {
-            "_id": "d0",
-            "combo_text_image": {
-                "text_field_1": "A rider is riding a horse jumping over the barrier.",
-                "text_field_2": "What is the best to wear on the moon?",
-                "image_field_1": "https://marqo-assets.s3.amazonaws.com/tests/images/image1.jpg",
-                "image_field_2": "https://marqo-assets.s3.amazonaws.com/tests/images/image2.jpg",
-            },
-        }
-
-        doc_1 = {
-            "_id": "d1",
-            "combo_text_image": {
-                "image_field_1": "https://marqo-assets.s3.amazonaws.com/tests/images/image1.jpg",
-                "text_field_1": "A rider is riding a horse jumping over the barrier.",
-                "text_field_2": "What is the best to wear on the moon?",
-                "image_field_2": "https://marqo-assets.s3.amazonaws.com/tests/images/image2.jpg",
-            },
-        }
-
-        doc_2 = {
-            "_id": "d2",
-            "combo_text_image": {
-                "image_field_2": "https://marqo-assets.s3.amazonaws.com/tests/images/image2.jpg",
-                "image_field_1": "https://marqo-assets.s3.amazonaws.com/tests/images/image1.jpg",
-                "text_field_1": "A rider is riding a horse jumping over the barrier.",
-                "text_field_2": "What is the best to wear on the moon?",
-            },
-        }
-
-        doc_3 = {
-            "_id": "d3",
-            "combo_text_image": {
-                "text_field_1": "A rider is riding a horse jumping over the barrier.",
-                "image_field_2": "https://marqo-assets.s3.amazonaws.com/tests/images/image2.jpg",
-                "image_field_1": "https://marqo-assets.s3.amazonaws.com/tests/images/image1.jpg",
-                "text_field_2": "What is the best to wear on the moon?",
-            },
-        }
-
-        with patch("numpy.mean", wraps=np.mean) as mock_mean:
-            tensor_search.add_documents(config=self.config, add_docs_params=AddDocsParams(
-                index_name=self.index_name_1, docs=[doc, doc_1, doc_2, doc_3],
-                mappings={
-                    "combo_text_image": {
-                        "type": "multimodal_combination",
-                        "weights": {
-                            "image_field_1": 0.2, "image_field_2": -1,
-                            "text_field_1": 0.38, "text_field_2": 0}}},
-                auto_refresh=True, device="cpu")
-                                        )
-            docs = tensor_search.get_documents_by_ids(
-                config=self.config, document_ids=["d0", "d1", "d2", "d3"],
-                index_name=self.index_name_1, show_vectors=True)
-
-            args_list = [args[0] for args in mock_mean.call_args_list]
-=======
         self.assertEqual(1, len(doc_w_facets[TensorField.tensor_facets]))
         self.assertIn('my_combination_field', doc_w_facets[TensorField.tensor_facets][0])
->>>>>>> 36d692b1
 
         self.assertEqual(doc_w_facets[TensorField.tensor_facets][0]['my_combination_field'],
                          json.dumps({"text": "marqo is good",
@@ -1576,155 +792,4 @@
                                     )
                          )
 
-<<<<<<< HEAD
-        assert np.allclose(combined_tensor, os0, atol=1e-9)
-        assert np.allclose(combined_tensor, os1, atol=1e-9)
-        assert np.allclose(combined_tensor, os2, atol=1e-9)
-        assert np.allclose(combined_tensor, os3, atol=1e-9)
-
-    def test_multimodal_add_documents_skipped_with_broken_image_url(self):
-        """Ensure if one multimodal document errors out due to broken image url, it is not indexed"""
-        tensor_search.create_vector_index(
-            index_name=self.index_name_1, config=self.config, index_settings={
-                IndexSettingsField.index_defaults: {
-                    IndexSettingsField.model: "ViT-B/32",
-                    IndexSettingsField.treat_urls_and_pointers_as_images: True,
-                    IndexSettingsField.normalize_embeddings: False
-                }
-            })
-
-        doc = {
-            "_id": "d0",
-            "combo_text_image": {
-                "text_field": "A rider is riding a horse jumping over the barrier.",
-                "broken_image_field": "https://a-broken-url/image1.jpg",
-            },
-        }
-
-        tensor_search.add_documents(config=self.config, add_docs_params=AddDocsParams(
-            index_name=self.index_name_1, docs=[doc],
-            mappings={
-                "combo_text_image": {
-                    "type": "multimodal_combination",
-                    "weights": {"text_field": 1, "broken_image_field": 1}}},
-            auto_refresh=True, device="cpu"))
-
-        # check if the document is not indexed
-        with self.assertRaises(DocumentNotFoundError):
-            _ = tensor_search.get_document_by_id(config=self.config, index_name=self.index_name_1, document_id="d0")
-
-    def test_multimodal_add_documents_skipped_with_vectorise_error(self):
-        """Ensure if one multimodal document errors out during vectorise call, it is not indexed"""
-        tensor_search.create_vector_index(
-            index_name=self.index_name_1, config=self.config, index_settings={
-                IndexSettingsField.index_defaults: {
-                    IndexSettingsField.model: "ViT-B/32",
-                    IndexSettingsField.treat_urls_and_pointers_as_images: True,
-                    IndexSettingsField.normalize_embeddings: False
-                }
-            })
-
-        doc = {
-            "_id": "d0",
-            "combo_text_image": {
-                "text_field": "A rider is riding a horse jumping over the barrier.",
-                "broken_image_field": "https://marqo-assets.s3.amazonaws.com/tests/images/image1.jpg",
-            },
-        }
-
-        with  patch("marqo.tensor_search.tensor_search.s2_inference.vectorise", side_effect=S2InferenceError):
-            tensor_search.add_documents(config=self.config, add_docs_params=AddDocsParams(
-                index_name=self.index_name_1, docs=[doc],
-                mappings={
-                    "combo_text_image": {
-                        "type": "multimodal_combination",
-                        "weights": {"text_field": 1, "broken_image_field": 1}}},
-                auto_refresh=True, device="cpu"))
-
-            # check if the document is not indexed
-            with self.assertRaises(DocumentNotFoundError):
-                _ = tensor_search.get_document_by_id(config=self.config, index_name=self.index_name_1,
-                                                     document_id="d0")
-
-    def test_multimodal_add_documents_skipped_no_affect_other_documents(self):
-        """Ensure if one multimodal document errors out during vectorise call, it is not indexed, and
-        it does not affect other valid documents"""
-        tensor_search.create_vector_index(
-            index_name=self.index_name_1, config=self.config, index_settings={
-                IndexSettingsField.index_defaults: {
-                    IndexSettingsField.model: "ViT-B/32",
-                    IndexSettingsField.treat_urls_and_pointers_as_images: True,
-                    IndexSettingsField.normalize_embeddings: False
-                }
-            })
-
-        valid_doc_0 = {
-            "_id": "valid_0",
-            "combo_text_image": {
-                "text_field_1": "A rider is riding a horse jumping over the barrier.",
-                "image_field_1": "https://marqo-assets.s3.amazonaws.com/tests/images/image1.jpg",
-            },
-        }
-
-        valid_doc_1 = {
-            "_id": "valid_1",
-            "combo_text_image": {
-                "image_field_1": "https://marqo-assets.s3.amazonaws.com/tests/images/image1.jpg",
-                "text_field_1": "A rider is riding a horse jumping over the barrier.",
-            },
-        }
-
-        valid_doc_2 = {
-            "_id": "valid_2",
-            "combo_text_image": {
-                "image_field_1": "https://marqo-assets.s3.amazonaws.com/tests/images/image1.jpg",
-                "text_field_1": "A rider is riding a horse jumping over the barrier.",
-            },
-        }
-
-        invalid_doc_0 = {
-            "_id": "invalid_0",
-            "combo_text_image": {
-                "text_field_1": "A rider is riding a horse jumping over the barrier.",
-                "image_field_1": "https://invalid/url/image0.jpg",
-            },
-        }
-
-        invalid_doc_1 = {
-            "_id": "invalid_1",
-            "combo_text_image": {
-                "text_field_1": "A rider is riding a horse jumping over the barrier.",
-                "image_field_1": "https://invalid/url/image1.jpg",
-            },
-        }
-
-        res = tensor_search.add_documents(config=self.config, add_docs_params=AddDocsParams(
-            index_name=self.index_name_1, docs=[valid_doc_0, valid_doc_1, valid_doc_2, invalid_doc_0, invalid_doc_1],
-            mappings={
-                "combo_text_image": {
-                    "type": "multimodal_combination",
-                    "weights": {"text_field_1": 1, "image_field_1": 1}}},
-            auto_refresh=True, device="cpu"))
-
-        # check if the document is not indexed
-        with self.assertRaises(DocumentNotFoundError):
-            _ = tensor_search.get_document_by_id(config=self.config, index_name=self.index_name_1,
-                                                 document_id="invalid_0")
-
-        # check if there are 3 documents in the index
-        stats = tensor_search.get_stats(config=self.config, index_name=self.index_name_1)
-        assert stats['numberOfDocuments'] == 3
-        assert stats["numberOfVectors"] == 3
-
-        # Check the response body from add_documents
-        assert res["errors"]
-        assert len(res["items"]) == 5
-        for item in res["items"]:
-            if item["_id"] in ["valid_0", "valid_1", "valid_2"]:
-                assert item["result"] == "created"
-            elif item["_id"] in ["invalid_0", "invalid_1"]:
-                assert "error" in item
-                assert "https://invalid/url/" in item["error"]
-=======
-        self.assertNotIn("my_combination_field", doc_w_facets)
->>>>>>> 36d692b1
+        self.assertNotIn("my_combination_field", doc_w_facets)