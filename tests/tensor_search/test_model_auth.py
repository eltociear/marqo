--- conflicted
+++ resolved
@@ -2,28 +2,32 @@
 
 multiprocessing should be tested manually -problem with mocking (deadlock esque)
 """
+import os
+import shutil
+import unittest
+from unittest import mock
+from unittest import mock
+
+from pydantic.error_wrappers import ValidationError
+from transformers import AutoModel, AutoTokenizer
+
+from marqo.api.exceptions import BadRequestError, ModelNotInCacheError
+from marqo.api.exceptions import InvalidArgError, IndexNotFoundError
+from marqo.core.inference.download_model_from_s3 import get_s3_model_absolute_cache_path
+from marqo.core.inference.inference_models.hugging_face_model import HuggingFaceModel
+from marqo.core.inference.model_download import download_pretrained_from_url
+from marqo.core.models.add_docs_params import AddDocsParams
+from marqo.s2_inference.configs import ModelCache
 from marqo.s2_inference.random_utils import Random
 from marqo.s2_inference.s2_inference import _convert_vectorized_output
+from marqo.s2_inference.s2_inference import clear_loaded_models
 from marqo.tensor_search import tensor_search
-from marqo.core.models.add_docs_params import AddDocsParams
+from marqo.tensor_search.models.api_models import BulkSearchQuery, BulkSearchQueryEntity
+from marqo.tensor_search.models.external_apis.s3 import S3Location
+from marqo.tensor_search.models.private_models import ModelLocation
 from marqo.tensor_search.models.private_models import S3Auth, ModelAuth, HfAuth
-from marqo.api.exceptions import InvalidArgError, IndexNotFoundError
 from tests.marqo_test import MarqoTestCase, TestImageUrls
-from marqo.core.inference.download_model_from_s3 import get_s3_model_absolute_cache_path
-from marqo.tensor_search.models.external_apis.s3 import S3Location
-from unittest import mock
-import unittest
-from marqo.s2_inference.s2_inference import clear_loaded_models
-from transformers import AutoModel, AutoTokenizer
-from marqo.core.inference.model_download import download_pretrained_from_url
-from marqo.core.inference.inference_models.hugging_face_model import HuggingFaceModel
-import os
-from marqo.api.exceptions import BadRequestError, ModelNotInCacheError
-from marqo.tensor_search.models.api_models import BulkSearchQuery, BulkSearchQueryEntity
-from marqo.s2_inference.configs import ModelCache
-import shutil
-from marqo.tensor_search.models.private_models import ModelLocation
-from pydantic.error_wrappers import ValidationError
+
 
 def fake_vectorise(*args, **_kwargs):
     random_model = Random(model_name='blah', embedding_dim=512, device="cpu")
@@ -1762,14 +1766,9 @@
 
         with mock.patch('transformers.AutoModel.from_pretrained', new=mock_automodel_from_pretrained):
             with mock.patch('marqo.s2_inference.processing.custom_clip_utils.download_pretrained_from_url', new=mock_download):
-<<<<<<< HEAD
                 with mock.patch("marqo.core.inference.inference_models.hugging_face_model.HuggingFaceModel."
                 "extract_huggingface_archive", new=mock_extract_huggingface_archive):
-                    tensor_search.add_documents(config=self.config, add_docs_params=AddDocsParams(
-=======
-                with mock.patch("marqo.s2_inference.hf_utils.extract_huggingface_archive", new=mock_extract_huggingface_archive):
                     self.add_documents_and_refresh_index(config=self.config, add_docs_params=AddDocsParams(
->>>>>>> fcbc982d
                         index_name=self.index_name_1, auto_refresh=True, docs=[{'a': 'b'}], device="cpu"))
 
         assert len(mock_extract_huggingface_archive.call_args_list) == 1
