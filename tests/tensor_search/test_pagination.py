import math
import os
<<<<<<< HEAD
import sys 
from tests.utils.transition import add_docs_caller, add_docs_batched
from marqo.tensor_search.models.add_docs_objects import AddDocsParams
=======
import random
import unittest
>>>>>>> 36d692b1
from unittest import mock

import requests

from marqo.api.exceptions import (
    IllegalRequestedDocCount
)
from marqo.core.models.marqo_index import FieldType, FieldFeature, IndexType
from marqo.core.models.marqo_index_request import FieldRequest
from marqo.tensor_search import tensor_search
from marqo.tensor_search.enums import SearchMethod, EnvVars
from marqo.tensor_search.models.add_docs_objects import AddDocsParams
from tests.marqo_test import MarqoTestCase
from tests.utils.transition import add_docs_caller


class TestPagination(MarqoTestCase):

    @classmethod
    def setUpClass(cls) -> None:
        super().setUpClass()

        index_request_structured = cls.structured_marqo_index_request(
            fields=[
                FieldRequest(name='title', type=FieldType.Text),
                FieldRequest(
                    name='desc',
                    type=FieldType.Text,
                    features=[FieldFeature.LexicalSearch]
                )
            ],
            tensor_fields=['title']
        )
        index_request_unstructured = cls.unstructured_marqo_index_request()

        cls.indexes = cls.create_indexes([
            index_request_structured,
            index_request_unstructured
        ])

        cls.index_structured = cls.indexes[0]
        cls.index_unstructured = cls.indexes[1]

    def setUp(self) -> None:
        super().setUp()
        # Any tests that call add_document, search, bulk_search need this env var
        # Ensure other os.environ patches in indiv tests do not erase this one.
        self.device_patcher = mock.patch.dict(os.environ, {"MARQO_BEST_AVAILABLE_DEVICE": "cpu"})
        self.device_patcher.start()

    def tearDown(self):
        self.device_patcher.stop()

    def test_pagination_single_field(self):
        num_docs = 400  # TODO - Increase this to 1000 once max doc limit issue has been addressed
        batch_size = 100

        for index in [self.index_structured, self.index_unstructured]:
            for _ in range(0, num_docs, 100):
                tensor_search.add_documents(
                    config=self.config,
                    add_docs_params=AddDocsParams(index_name=index.name,
                                                  docs=[{"title": 'my title'} for i in
                                                        range(batch_size)],
                                                  device="cpu",
                                                  tensor_fields=['title'] if index.type == IndexType.Unstructured
                                                  else None
                                                  )
                )

<<<<<<< HEAD
        add_docs_batched(
            config=self.config, index_name=self.index_name_1,
            docs=[{"Title": "a " + (" ".join(random.choices(population=vocab, k=10))),
                    "_id": str(i)
                    } for i in range(num_docs)
            ], auto_refresh=False, device="cpu"
        )
        tensor_search.refresh_index(config=self.config, index_name=self.index_name_1)

        for search_method in (SearchMethod.LEXICAL, SearchMethod.TENSOR):
            for doc_count in [1000]:
                # Query full results
=======
            for search_method in (SearchMethod.LEXICAL, SearchMethod.TENSOR):
>>>>>>> 36d692b1
                full_search_results = tensor_search.search(
                    search_method=search_method,
                    config=self.config,
                    index_name=index.name,
                    text='my title',
                    result_count=400)

                for page_size in [5, 10, 100, 200]:
                    with self.subTest(f'Index: {index.type}, Search method: {search_method}, Page size: {page_size}'):
                        paginated_search_results = {"hits": []}

                        for page_num in range(math.ceil(num_docs / page_size)):
                            lim = page_size
                            off = page_num * page_size
                            page_res = tensor_search.search(
                                search_method=search_method,
                                config=self.config,
                                index_name=index.name,
                                text='my title',
                                result_count=lim, offset=off)

                            paginated_search_results["hits"].extend(page_res["hits"])

                        # Compare paginated to full results (length only for now)
                        self.assertEqual(len(full_search_results["hits"]), len(paginated_search_results["hits"]))

    @unittest.skip
    def test_pagination_multi_field(self):
        # Execute pagination with 3 fields
        vocab_source = "https://www.mit.edu/~ecprice/wordlist.10000"

        vocab = requests.get(vocab_source).text.splitlines()
        num_docs = 1000

        # Recreate index with random model
        tensor_search.delete_index(config=self.config, index_name=self.index_name_1)
        tensor_search.create_vector_index(config=self.config, index_name=self.index_name_1,
                                          index_settings={"index_defaults": {"model": "random"}})

        add_docs_batched(
            config=self.config, index_name=self.index_name_1,
            docs=[{"field_1": "a " + (" ".join(random.choices(population=vocab, k=5))),
                   "field_2": "a " + (" ".join(random.choices(population=vocab, k=5))),
                   "field_3": "a " + (" ".join(random.choices(population=vocab, k=5))),
<<<<<<< HEAD
                    "_id": str(i)
                    } for i in range(num_docs)
            ], auto_refresh=False, device="cpu"
=======
                   "_id": str(i)
                   } for i in range(num_docs)
                  ], auto_refresh=False
>>>>>>> 36d692b1
        )
        tensor_search.refresh_index(config=self.config, index_name=self.index_name_1)

        for search_method in (SearchMethod.LEXICAL, SearchMethod.TENSOR):
            for doc_count in [1000]:
                # Query full results
                full_search_results = tensor_search.search(
                    search_method=search_method,
                    config=self.config,
                    index_name=self.index_name_1,
                    text='a',
                    result_count=doc_count)

                for page_size in [5, 10, 100, 1000]:
                    paginated_search_results = {"hits": []}

                    for page_num in range(math.ceil(num_docs / page_size)):
                        lim = page_size
                        off = page_num * page_size
                        page_res = tensor_search.search(
                            search_method=search_method,
                            config=self.config,
                            index_name=self.index_name_1,
                            text='a',
                            result_count=lim, offset=off)

                        paginated_search_results["hits"].extend(page_res["hits"])

                    # Compare paginated to full results (length only for now)
                    assert len(full_search_results["hits"]) == len(paginated_search_results["hits"])

                    # TODO: re-add this assert when KNN incosistency bug is fixed
                    # assert full_search_results["hits"] == paginated_search_results["hits"]

    @unittest.skip
    def test_pagination_break_limitations(self):
        # Negative offset
        for search_method in (SearchMethod.LEXICAL, SearchMethod.TENSOR):
            for lim in [1, 10, 1000]:
                for off in [-1, -10, -1000]:
                    try:
                        tensor_search.search(text=" ",
                                             index_name=self.index_name_1,
                                             config=self.config,
                                             result_count=lim,
                                             offset=off,
                                             search_method=search_method)
                        raise AssertionError
                    except IllegalRequestedDocCount:
                        pass

        # Negative limit
        for search_method in (SearchMethod.LEXICAL, SearchMethod.TENSOR):
            for lim in [0, -1, -10, -1000]:
                for off in [1, 10, 1000]:
                    try:
                        tensor_search.search(text=" ",
                                             index_name=self.index_name_1,
                                             config=self.config,
                                             result_count=lim,
                                             offset=off,
                                             search_method=search_method)
                        raise AssertionError
                    except IllegalRequestedDocCount:
                        pass

        # Going over 10,000 for offset + limit
        mock_environ = {EnvVars.MARQO_MAX_RETRIEVABLE_DOCS: "10000"}

        @mock.patch.dict(os.environ, {**os.environ, **mock_environ})
        def run():
            for search_method in (SearchMethod.LEXICAL, SearchMethod.TENSOR):
                try:
                    tensor_search.search(search_method=search_method,
                                         config=self.config, index_name=self.index_name_1, text=' ',
                                         result_count=10000,
                                         offset=1)
                    raise AssertionError
                except IllegalRequestedDocCount:
                    pass

            return True

        assert run()

    @unittest.skip
    def test_pagination_empty_searchable_attributes(self):
        # Result should be empty whether paginated or not.
        docs = [
            {
                "field_a": 0,
                "field_b": 0,
                "field_c": 0
            },
            {
                "field_a": 1,
                "field_b": 1,
                "field_c": 1
            }
        ]

        add_docs_caller(
            config=self.config, index_name=self.index_name_1,
            docs=docs, auto_refresh=False
        )

        tensor_search.refresh_index(config=self.config, index_name=self.index_name_1)

        res = tensor_search.search(
            config=self.config, index_name=self.index_name_1, text="some text",
            searchable_attributes=[], search_method="TENSOR", offset=1
        )
        assert res["hits"] == []

    @unittest.skip
    def test_lexical_search_pagination_empty_searchable_attribs(self):
        """Empty searchable attribs returns empty results (Even paginated)"""
        d0 = {
            "some doc 1": "some FIELD 2", "_id": "alpha alpha",
            "the big field": "extravagant very unlikely theory. marqo is pretty awesom, in the field"
        }
        d1 = {"title": "Marqo", "some doc 2": "some other thing", "_id": "abcdef"}
        d2 = {"some doc 1": "some 2 jnkerkbj", "field abc": "extravagant robodog is not a cat", "_id": "Jupyter_12"}

        tensor_search.add_documents(
            config=self.config, add_docs_params=AddDocsParams(
                index_name=self.index_name_1, auto_refresh=True,
                docs=[d0, d1, d2], device="cpu")
        )
        res = tensor_search._lexical_search(
            config=self.config, index_name=self.index_name_1, text="extravagant",
            searchable_attributes=[], result_count=3, offset=1)
        assert res["hits"] == []<|MERGE_RESOLUTION|>--- conflicted
+++ resolved
@@ -1,13 +1,7 @@
 import math
 import os
-<<<<<<< HEAD
-import sys 
-from tests.utils.transition import add_docs_caller, add_docs_batched
-from marqo.tensor_search.models.add_docs_objects import AddDocsParams
-=======
 import random
 import unittest
->>>>>>> 36d692b1
 from unittest import mock
 
 import requests
@@ -78,22 +72,7 @@
                                                   )
                 )
 
-<<<<<<< HEAD
-        add_docs_batched(
-            config=self.config, index_name=self.index_name_1,
-            docs=[{"Title": "a " + (" ".join(random.choices(population=vocab, k=10))),
-                    "_id": str(i)
-                    } for i in range(num_docs)
-            ], auto_refresh=False, device="cpu"
-        )
-        tensor_search.refresh_index(config=self.config, index_name=self.index_name_1)
-
-        for search_method in (SearchMethod.LEXICAL, SearchMethod.TENSOR):
-            for doc_count in [1000]:
-                # Query full results
-=======
             for search_method in (SearchMethod.LEXICAL, SearchMethod.TENSOR):
->>>>>>> 36d692b1
                 full_search_results = tensor_search.search(
                     search_method=search_method,
                     config=self.config,
@@ -133,20 +112,14 @@
         tensor_search.create_vector_index(config=self.config, index_name=self.index_name_1,
                                           index_settings={"index_defaults": {"model": "random"}})
 
-        add_docs_batched(
+        add_docs_caller(
             config=self.config, index_name=self.index_name_1,
             docs=[{"field_1": "a " + (" ".join(random.choices(population=vocab, k=5))),
                    "field_2": "a " + (" ".join(random.choices(population=vocab, k=5))),
                    "field_3": "a " + (" ".join(random.choices(population=vocab, k=5))),
-<<<<<<< HEAD
-                    "_id": str(i)
-                    } for i in range(num_docs)
-            ], auto_refresh=False, device="cpu"
-=======
                    "_id": str(i)
                    } for i in range(num_docs)
                   ], auto_refresh=False
->>>>>>> 36d692b1
         )
         tensor_search.refresh_index(config=self.config, index_name=self.index_name_1)
 
