--- conflicted
+++ resolved
@@ -105,11 +105,7 @@
     Returns:
         Path to the downloaded model
     """
-<<<<<<< HEAD
-    if check_s3_model_already_exists(location=location):
-=======
     if check_s3_model_already_exists(location=location, download_dir=download_dir):
->>>>>>> fbe40f92
         # TODO: check if abs path is even the most appropriate???
         return get_s3_model_absolute_cache_path(location=location, download_dir=download_dir)
 
