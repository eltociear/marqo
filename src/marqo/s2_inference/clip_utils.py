--- conflicted
+++ resolved
@@ -895,9 +895,4 @@
                 "type": "multilingual_clip",
             }
     }
-<<<<<<< HEAD
-    return MULTILINGUAL_CLIP_PROPERTIES
-
-=======
-    return MULTILINGUAL_CLIP_PROPERTIES
->>>>>>> a47cb3aa
+    return MULTILINGUAL_CLIP_PROPERTIES