--- conflicted
+++ resolved
@@ -123,45 +123,6 @@
         return JSONResponse(content=body, status_code=exc.status_code)
 
 
-<<<<<<< HEAD
-@app.exception_handler(pydantic.ValidationError)
-async def validation_exception_handler(request: Request, exc: pydantic.ValidationError) -> JSONResponse:
-    """Catch pydantic validation errors and rewrite as an InvalidArgError whilst keeping error messages from the ValidationError."""
-    logger.error(str(exc), exc_info=True)
-
-    error_messages = [{
-        'loc': error.get('loc', ''),
-        'msg': error.get('msg', ''),
-        'type': error.get('type', '')
-    } for error in exc.errors()]
-
-    body = {
-        "message": json.dumps(error_messages),
-        "code": api_exceptions.InvalidArgError.code,
-        "type": api_exceptions.InvalidArgError.error_type,
-        "link": api_exceptions.InvalidArgError.link
-    }
-
-    return JSONResponse(content=body, status_code=api_exceptions.InvalidArgError.status_code)
-=======
-@app.exception_handler(api_exceptions.MarqoError)
-def marqo_internal_exception_handler(request, exc: api_exceptions.MarqoError):
-    """MarqoErrors are treated as internal errors"""
-
-    headers = getattr(exc, "headers", None)
-    body = {
-        "message": exc.message,
-        "code": 500,
-        "type": "internal_error",
-        "link": ""
-    }
-    if headers:
-        return JSONResponse(content=body, status_code=500, headers=headers)
-    else:
-        return JSONResponse(content=body, status_code=500)
->>>>>>> e0af5e0f
-
-
 @app.get("/")
 def root():
     return {"message": "Welcome to Marqo",
