from marqo.tensor_search import enums as ns_enums
from marqo.tensor_search.enums import IndexSettingsField as NsFields, EnvVars
from torch import multiprocessing as mp


def get_default_index_settings():
    # if new fields are added, also update index.py to take in the new params
    return {
        NsFields.index_defaults: {
            NsFields.treat_urls_and_pointers_as_images: False, # only used for models that have text and vision encoders
            NsFields.model: ns_enums.MlModel.bert,
#            NsFields.model_properties: dict(),
            NsFields.normalize_embeddings: True,
            NsFields.text_preprocessing: {
                NsFields.split_length: 2,
                NsFields.split_overlap: 0,
                NsFields.split_method: ns_enums.SplitMethod.sentence
            },
            # TODO move these into a processing dict with sub-dicts
            NsFields.image_preprocessing: {
                NsFields.patch_method: None
            },
            NsFields.ann_parameters: get_default_ann_parameters()
        },
        NsFields.number_of_shards: 5,
        NsFields.number_of_replicas : 1,
    }

def get_default_ann_parameters(): 
    return {
        NsFields.ann_method_name: "hnsw",
        NsFields.ann_metric: "cosinesimil",

        # `ann_engine` not exposed to customer (via index settings).
        NsFields.ann_engine: "lucene",
        NsFields.ann_method_parameters: {
            NsFields.hnsw_ef_construction: 128,
            NsFields.hnsw_m: 16
        }
    }

def default_env_vars() -> dict:
    """Returns a dict of default env vars.
    This is used by utils.read_env_vars_and_defaults() as the source for
    default env vars if they aren't defined in the environment.
    """
    return {
        EnvVars.MARQO_MAX_INDEX_FIELDS: None,
        EnvVars.MARQO_MAX_DOC_BYTES: 100000,
        EnvVars.MARQO_MAX_RETRIEVABLE_DOCS: 10000,
        EnvVars.MARQO_MODELS_TO_PRELOAD: ["hf/all_datasets_v4_MiniLM-L6", "ViT-L/14"],
        EnvVars.MARQO_MAX_CONCURRENT_INDEX: 8,
        EnvVars.MARQO_MAX_CONCURRENT_SEARCH: 8,
        EnvVars.MARQO_THREAD_EXPIRY_TIME: 1800,     # 30 minutes
        EnvVars.MARQO_ENABLE_THROTTLING: "TRUE",
<<<<<<< HEAD
        EnvVars.MARQO_LOG_LEVEL: "info",           # This env variable is set to "info" by default in run_marqo.sh, which overrides this value
        EnvVars.MARQO_MAX_CPU_MODEL_MEMORY: 4,
        EnvVars.MARQO_MAX_CUDA_MODEL_MEMORY: 4,
=======
        EnvVars.MARQO_LOG_LEVEL: "info",             # This env variable is set to "info" by default in run_marqo.sh, which overrides this value
        EnvVars.MARQO_EF_CONSTRUCTION_MAX_VALUE: 4096,
>>>>>>> 7065c1ea
    }
<|MERGE_RESOLUTION|>--- conflicted
+++ resolved
@@ -39,6 +39,7 @@
         }
     }
 
+
 def default_env_vars() -> dict:
     """Returns a dict of default env vars.
     This is used by utils.read_env_vars_and_defaults() as the source for
@@ -53,12 +54,7 @@
         EnvVars.MARQO_MAX_CONCURRENT_SEARCH: 8,
         EnvVars.MARQO_THREAD_EXPIRY_TIME: 1800,     # 30 minutes
         EnvVars.MARQO_ENABLE_THROTTLING: "TRUE",
-<<<<<<< HEAD
         EnvVars.MARQO_LOG_LEVEL: "info",           # This env variable is set to "info" by default in run_marqo.sh, which overrides this value
         EnvVars.MARQO_MAX_CPU_MODEL_MEMORY: 4,
-        EnvVars.MARQO_MAX_CUDA_MODEL_MEMORY: 4,
-=======
-        EnvVars.MARQO_LOG_LEVEL: "info",             # This env variable is set to "info" by default in run_marqo.sh, which overrides this value
         EnvVars.MARQO_EF_CONSTRUCTION_MAX_VALUE: 4096,
->>>>>>> 7065c1ea
     }
