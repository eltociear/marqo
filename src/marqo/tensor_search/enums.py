--- conflicted
+++ resolved
@@ -89,12 +89,9 @@
     MARQO_THREAD_EXPIRY_TIME = "MARQO_THREAD_EXPIRY_TIME"
     MARQO_ENABLE_THROTTLING = "MARQO_ENABLE_THROTTLING"
     MARQO_LOG_LEVEL = "MARQO_LOG_LEVEL"
-<<<<<<< HEAD
+    MARQO_ROOT_PATH = "MARQO_ROOT_PATH"
     MARQO_MAX_CPU_MODEL_MEMORY = "MARQO_MAX_CPU_MODEL_MEMORY"
     MARQO_MAX_CUDA_MODEL_MEMORY = "MARQO_MAX_CUDA_MODEL_MEMORY"
-=======
-    MARQO_ROOT_PATH = "MARQO_ROOT_PATH"
->>>>>>> 0ff3696f
 
 
 class RequestType:
