"""tensor search logic

API Notes:
    - Some fields beginning with a double underscore "__" are protected and used for our internal purposes.
    - Examples include:
        __field_name
        __field_content
        __doc_chunk_relation
        __chunk_ids
        fields beginning with "__vector_"
    - The "_id" field isn't a real field. It's a way to declare an ID. Internally we use it as the ID
        for the doc. The doc is stored without this field in its body

Notes on search behaviour with caching and searchable attributes:
    The behaviour of lexical search and vector search differs when it comes to
    interactions between the cache and searchable attributes.

    This issue should just occur on the first search when another user adds a
    new field, as the index cache updates in the background during the search.

    Lexical search:
        - Searching an existing but uncached field will return the best result
            (the uncached field will be searched)
        - Searching all fields will return a poor result
            (the uncached field won’t be searched)
    Vector search:
        - Searching an existing but uncached field will return no results (the
            uncached field won’t be searched)
        - Searching all fields will return a poor result (the uncached field
            won’t be searched)

"""
import copy
import json
import threading
import typing
import uuid
from collections import defaultdict
from contextlib import ExitStack
from timeit import default_timer as timer
from typing import List, Optional, Union, Iterable, Sequence, Dict, Any, Tuple

import numpy as np
import psutil
import torch.cuda
from PIL import Image

import marqo.core.exceptions as core_exceptions
from marqo import errors
# We depend on _httprequests.py for now, but this may be replaced in the future, as
# _httprequests.py is designed for the client
from marqo.config import Config
from marqo.core import constants
from marqo.core.index_management.index_management import IndexManagement
from marqo.core.models.marqo_index import MarqoIndex, FieldType, UnstructuredMarqoIndex, StructuredMarqoIndex
from marqo.core.models.marqo_query import MarqoTensorQuery, MarqoLexicalQuery
from marqo.core.structured_vespa_index.structured_vespa_index import StructuredVespaIndex
from marqo.core.unstructured_vespa_index.unstructured_vespa_index import UnstructuredVespaIndex
from marqo.core.vespa_index import for_marqo_index as vespa_index_factory
from marqo.s2_inference import errors as s2_inference_errors
from marqo.s2_inference import s2_inference
from marqo.s2_inference.clip_utils import _is_image
from marqo.s2_inference.processing import image as image_processor
from marqo.s2_inference.processing import text as text_processor
from marqo.s2_inference.reranking import rerank
from marqo.tensor_search import delete_docs
from marqo.tensor_search import index_meta_cache
from marqo.tensor_search import utils, validation, add_docs
from marqo.tensor_search.enums import (
    Device, TensorField, SearchMethod, EnvVars
)
<<<<<<< HEAD
from marqo.core.models.marqo_index import IndexType
import marqo.core.unstructured_vespa_index.common as unstructured_common
from marqo.tensor_search.enums import IndexSettingsField as NsField
from marqo.tensor_search.formatting import _clean_doc
from marqo.tensor_search.health import generate_heath_check_response
from marqo.tensor_search.index_meta_cache import get_cache, get_index_info, get_index
=======
from marqo.tensor_search.index_meta_cache import get_cache, get_index
>>>>>>> fd8c9e6e
from marqo.tensor_search.models.add_docs_objects import AddDocsParams
from marqo.tensor_search.models.api_models import BulkSearchQueryEntity, ScoreModifier
from marqo.tensor_search.models.delete_docs_objects import MqDeleteDocsRequest
from marqo.tensor_search.models.private_models import ModelAuth
from marqo.tensor_search.models.search import Qidx, JHash, SearchContext, VectorisedJobs, VectorisedJobPointer
from marqo.tensor_search.telemetry import RequestMetricsStore
from marqo.tensor_search.tensor_search_logging import get_logger
from marqo.vespa.exceptions import VespaStatusError
from marqo.vespa.models import VespaDocument, FeedBatchResponse, QueryResult

logger = get_logger(__name__)


def add_documents(config: Config, add_docs_params: AddDocsParams):
    """
    Args:
        config: Config object
        add_docs_params: add_documents()'s parameters
    """
    try:
        marqo_index = index_meta_cache.get_index(
            config=config, index_name=add_docs_params.index_name, force_refresh=True
        )
    except errors.IndexNotFoundError:
        raise errors.IndexNotFoundError(f"Cannot add documents to non-existent index {add_docs_params.index_name}")

    if isinstance(marqo_index, UnstructuredMarqoIndex):
        return _add_documents_unstructured(config, add_docs_params, marqo_index)
    elif isinstance(marqo_index, StructuredMarqoIndex):
        return _add_documents_structured(config, add_docs_params, marqo_index)
    else:
        raise errors.InternalError(f"Unknown index type {type(marqo_index)}")


def _add_documents_unstructured(config: Config, add_docs_params: AddDocsParams, marqo_index: UnstructuredMarqoIndex):
    # ADD DOCS TIMER-LOGGER (3)
    vespa_client = config.vespa_client

    RequestMetricsStore.for_request().start("add_documents.processing_before_vespa")

    if add_docs_params.mappings is not None:
        validation.validate_mappings_object(mappings_object=add_docs_params.mappings)

    t0 = timer()
    bulk_parent_dicts = []

    if len(add_docs_params.docs) == 0:
        raise errors.BadRequestError(message="Received empty add documents request")

    if add_docs_params.mappings is not None:
        validation.validate_mappings_object(add_docs_params.mappings)

    unsuccessful_docs = []
    total_vectorise_time = 0
    batch_size = len(add_docs_params.docs)
    image_repo = {}

    if add_docs_params.tensor_fields and "_id" in add_docs_params.tensor_fields:
        raise errors.BadRequestError(message="`_id` field cannot be a tensor field.")

    with ExitStack() as exit_stack:
        if marqo_index.treat_urls_and_pointers_as_images:
            with RequestMetricsStore.for_request().time(
                    "image_download.full_time",
                    lambda t: logger.debug(
                        f"add_documents image download: took {t:.3f}ms to concurrently download "
                        f"images for {batch_size} docs using {add_docs_params.image_download_thread_count} threads"
                    )
            ):
                image_repo = exit_stack.enter_context(
                    add_docs.download_images(docs=add_docs_params.docs, thread_count=20,
                                             tensor_fields=add_docs_params.tensor_fields
                                             if add_docs_params.tensor_fields is not None else None,
                                             non_tensor_fields=add_docs_params.non_tensor_fields + ['_id']
                                             if add_docs_params.non_tensor_fields is not None else None,
                                             image_download_headers=add_docs_params.image_download_headers)
                )

        if add_docs_params.use_existing_tensors:
            ids = [doc["_id"] for doc in add_docs_params.docs if "_id" in doc]
            existing_docs_dict: Dict[str, dict] = {}
            if len(ids) > 0:
                existing_docs = get_documents_by_ids(config, marqo_index.name, ids, show_vectors=True)['results']
                for doc in existing_docs:
                    id = doc["_id"]
                    if id in existing_docs_dict:
                        raise errors.InternalError(f"Received duplicate documents for ID {id} from Vespa")
                    if doc[TensorField.found]:
                        del doc[TensorField.found]
                        existing_docs_dict[id] = doc

                logger.debug(f"Found {len(existing_docs_dict)} existing docs")

        for i, doc in enumerate(add_docs_params.docs):

            copied = copy.deepcopy(doc)

            document_is_valid = True

            doc_id = None
            try:
                validation.validate_doc(doc)

                validation.validate_unstructured_doc_field_name(doc)

                if "_id" in doc:
                    doc_id = validation.validate_id(doc["_id"])
                    del copied["_id"]
                else:
                    doc_id = str(uuid.uuid4())
                [validation.validate_field_name(field) for field in copied]
            except errors.__InvalidRequestError as err:
                unsuccessful_docs.append(
                    (i, {'_id': doc_id if doc_id is not None else '',
                         'error': err.message, 'status': int(err.status_code), 'code': err.code})
                )
                continue

            processed_tensor_fields: List[str] = []
            embeddings_list: List[str] = []

            for field in copied:

                is_tensor_field = utils.is_tensor_field(field, add_docs_params.tensor_fields)

                try:
                    field_content = validation.validate_field_content(
                        field_content=copied[field],
                        is_non_tensor_field=not is_tensor_field
                    )
                    if isinstance(field_content, dict):
                        field_content = validation.validate_dict(
                            field=field, field_content=field_content,
                            is_non_tensor_field=not is_tensor_field,
                            mappings=add_docs_params.mappings)

                except errors.InvalidArgError as err:
                    document_is_valid = False
                    unsuccessful_docs.append(
                        (i, {'_id': doc_id, 'error': err.message, 'status': int(err.status_code),
                             'code': err.code})
                    )
                    break

                # Proceed from here only for tensor fields
                if not is_tensor_field:
                    continue

                # chunks generated by processing this field for this doc:
                chunks: List[str] = []
                embeddings: List[List[float]] = []

                if (
                        add_docs_params.use_existing_tensors and
                        doc_id in existing_docs_dict and
                        existing_docs_dict[doc_id][field] == field_content
                ):
                    if (
                            constants.MARQO_DOC_TENSORS in existing_docs_dict[doc_id] and
                            field in existing_docs_dict[doc_id][constants.MARQO_DOC_TENSORS]
                    ):
                        chunks: List[str] = [f"{field}::{content}" for content in existing_docs_dict[doc_id][constants.MARQO_DOC_TENSORS][field][
                            constants.MARQO_DOC_CHUNKS]]
                        embeddings: List[List[float]] = [existing_docs_dict[doc_id][constants.MARQO_DOC_TENSORS][field][
                            constants.MARQO_DOC_EMBEDDINGS]]
                        logger.debug(f"Using existing tensors for field {field} for doc {doc_id}")
                    else:
                        # Happens if this wasn't a tensor field last time we indexed this doc
                        logger.debug(f"Found document but not tensors for field {field} for doc {doc_id}. "
                                     f"Is this a new tensor field?")

                if len(chunks) == 0: # Not using existing tensors or didn't find it
                    if isinstance(field_content, (str, Image.Image)):
                        # 1. check if urls should be downloaded -> "treat_pointers_and_urls_as_images":True
                        # 2. check if it is a url or pointer
                        # 3. If yes in 1 and 2, download blindly (without type)
                        # 4. Determine media type of downloaded
                        # 5. load correct media type into memory -> PIL (images), videos (), audio (torchaudio)
                        # 6. if chunking -> then add the extra chunker

                        if isinstance(field_content, str) and not _is_image(field_content):
                            # text processing pipeline:
                            split_by = marqo_index.text_preprocessing.split_method.value
                            split_length = marqo_index.text_preprocessing.split_length
                            split_overlap = marqo_index.text_preprocessing.split_overlap
                            content_chunks:List[str] = text_processor.split_text(field_content, split_by=split_by,
                                                                       split_length=split_length,
                                                                       split_overlap=split_overlap)
                            text_chunks = content_chunks
                        else:
                            # TODO put the logic for getting field parameters into a function and add per field options
                            image_method = marqo_index.image_preprocessing.patch_method

                            # the chunk_image contains the no-op logic as of now - method = None will be a no-op
                            try:
                                # in the future, if we have different chunking methods, make sure we catch possible
                                # errors of different types generated here, too.
                                if isinstance(field_content, str) and marqo_index.treat_urls_and_pointers_as_images:
                                    if not isinstance(image_repo[field_content], Exception):
                                        image_data = image_repo[field_content]
                                    else:
                                        raise s2_inference_errors.S2InferenceError(
                                            f"Could not find image found at `{field_content}`. \n"
                                            f"Reason: {str(image_repo[field_content])}"
                                        )
                                else:
                                    image_data = field_content
                                if image_method is not None:
                                    content_chunks, text_chunks = image_processor.chunk_image(
                                        image_data, device=add_docs_params.device, method=image_method.value)
                                else:
                                    # if we are not chunking, then we set the chunks as 1-len lists
                                    # content_chunk is the PIL image
                                    # text_chunk refers to URL
                                    content_chunks, text_chunks = [image_data], [field_content]
                            except s2_inference_errors.S2InferenceError as e:
                                document_is_valid = False
                                unsuccessful_docs.append(
                                    (i, {'_id': doc_id, 'error': e.message,
                                         'status': int(errors.InvalidArgError.status_code),
                                         'code': errors.InvalidArgError.code})
                                )
                                break

                        normalize_embeddings = marqo_index.normalize_embeddings

                        try:
                            # in the future, if we have different underlying vectorising methods, make sure we catch possible
                            # errors of different types generated here, too.

                            # ADD DOCS TIMER-LOGGER (4)
                            start_time = timer()
                            with RequestMetricsStore.for_request().time(f"add_documents.create_vectors"):
                                vector_chunks = s2_inference.vectorise(
                                    model_name=marqo_index.model.name,
                                    model_properties=marqo_index.model.get_properties(), content=content_chunks,
                                    device=add_docs_params.device, normalize_embeddings=normalize_embeddings,
                                    infer=marqo_index.treat_urls_and_pointers_as_images,
                                    model_auth=add_docs_params.model_auth
                                )

                            end_time = timer()
                            total_vectorise_time += (end_time - start_time)
                        except (s2_inference_errors.UnknownModelError,
                                s2_inference_errors.InvalidModelPropertiesError,
                                s2_inference_errors.ModelLoadError,
                                s2_inference.ModelDownloadError) as model_error:
                            raise errors.BadRequestError(
                                message=f'Problem vectorising query. Reason: {str(model_error)}',
                                link="https://marqo.pages.dev/latest/Models-Reference/dense_retrieval/"
                            )
                        except s2_inference_errors.S2InferenceError:
                            document_is_valid = False
                            image_err = errors.InvalidArgError(
                                message=f'Could not process given image: {field_content}')
                            unsuccessful_docs.append(
                                (i, {'_id': doc_id, 'error': image_err.message, 'status': int(image_err.status_code),
                                     'code': image_err.code})
                            )
                            break

                        if len(vector_chunks) != len(text_chunks):
                            raise RuntimeError(
                                f"the input content after preprocessing and its vectorized counterparts must be the same length."
                                f"recevied text_chunks={len(text_chunks)} and vector_chunks={len(vector_chunks)}. "
                                f"check the preprocessing functions and try again. ")

                        chunks: List[str] = [f"{field}::{text_chunk}" for text_chunk in text_chunks]
                        embeddings: List[List[float]] = vector_chunks

                        assert len(chunks) == len(embeddings), "Chunks and embeddings must be the same length"
                    else:
                        raise errors.InvalidArgError(f'Invalid type {type(field_content)} for tensor field {field}')

                processed_tensor_fields.extend(chunks)
                embeddings_list.extend(embeddings)

            # All the plain tensor/non-tensor fields are processed, now we process the multimodal fields
            if document_is_valid and add_docs_params.mappings:
                multimodal_mappings: Dict[str, Dict] = utils.extract_multimodal_mappings(add_docs_params.mappings)
                for field_name, multimodal_params in multimodal_mappings.items():
                    if not utils.is_tensor_field(field_name, add_docs_params.tensor_fields):
                        raise errors.InvalidArgError(f"Multimodal field {field_name} must be a tensor field")

                    field_content: Dict[str, str] = utils.extract_multimodal_content(copied, multimodal_params)

                    combo_chunk: Optional[str] = None

                    if (
                            add_docs_params.use_existing_tensors and
                            doc_id in existing_docs_dict
                    ):
                        existing_doc = existing_docs_dict[doc_id]
                        current_field_contents = utils.extract_multimodal_content(existing_doc, multimodal_params)
                        current_multimodal_params = existing_doc[unstructured_common.MARQO_DOC_MULTIMODAL_PARAMS][field_name]
                        if (
                                field_content == current_field_contents and
                                current_multimodal_params == multimodal_params and
                                field_name in existing_doc[constants.MARQO_DOC_TENSORS]
                        ):
                            combo_chunk = f"{field_name}::{existing_doc[constants.MARQO_DOC_TENSORS][field_name][constants.MARQO_DOC_CHUNKS]}"
                            combo_embeddings = existing_doc[constants.MARQO_DOC_TENSORS][field_name][
                                constants.MARQO_DOC_EMBEDDINGS]

                            if unstructured_common.MARQO_DOC_MULTIMODAL_PARAMS not in copied:
                                copied[unstructured_common.MARQO_DOC_MULTIMODAL_PARAMS] = {}
                            copied[unstructured_common.MARQO_DOC_MULTIMODAL_PARAMS][field_name] = json.dumps(multimodal_params)
                            processed_tensor_fields.append(combo_chunk)
                            embeddings_list.append(combo_embeddings)

                            logger.debug(
                                f"Using existing tensors for multimodal combination field {field_name} for doc {doc_id}"
                            )
                        else:
                            logger.debug(
                                f'Not using existing tensors for multimodal combination field {field_name} for '
                                f'doc {doc_id} because field content or config has changed')

                    # Use_existing tensor does not apply, or we didn't find it, then we vectorise
                    if combo_chunk is None:
                        if field_content: # Check if the subfields are present
                            (combo_chunk, combo_embeddings, combo_document_is_valid,
                             unsuccessful_doc_to_append,
                             combo_vectorise_time_to_add) = vectorise_multimodal_combination_field_unstructured(field_name,
                                field_content, i, doc_id, add_docs_params.device, marqo_index,
                                image_repo, multimodal_params, model_auth=add_docs_params.model_auth)

                            total_vectorise_time = total_vectorise_time + combo_vectorise_time_to_add
                            if combo_document_is_valid is False:
                                document_is_valid = False
                                unsuccessful_docs.append(unsuccessful_doc_to_append)
                                break
                            else:

                                if unstructured_common.MARQO_DOC_MULTIMODAL_PARAMS not in copied:
                                    copied[unstructured_common.MARQO_DOC_MULTIMODAL_PARAMS] = {}

                                copied[unstructured_common.MARQO_DOC_MULTIMODAL_PARAMS][field_name] = json.dumps(multimodal_params)
                                processed_tensor_fields.append(combo_chunk)
                                embeddings_list.append(combo_embeddings)
                        else:
                            continue

            if document_is_valid:
                if processed_tensor_fields:
                    processed_marqo_embeddings = {k: v for k, v in enumerate(embeddings_list)}
                    assert len(processed_tensor_fields) == len(
                        processed_marqo_embeddings), "Chunks and embeddings must be the same length"
                    copied[constants.MARQO_DOC_CHUNKS] = processed_tensor_fields
                    copied[constants.MARQO_DOC_EMBEDDINGS] = processed_marqo_embeddings
                copied[constants.MARQO_DOC_ID] = doc_id
                bulk_parent_dicts.append(copied)

    total_preproc_time = 0.001 * RequestMetricsStore.for_request().stop(
        "add_documents.processing_before_vespa")
    logger.debug(
        f"      add_documents pre-processing: took {(total_preproc_time):.3f}s total for {batch_size} docs, "
        f"for an average of {(total_preproc_time / batch_size):.3f}s per doc.")

    logger.debug(f"          add_documents vectorise: took {(total_vectorise_time):.3f}s for {batch_size} docs, "
                 f"for an average of {(total_vectorise_time / batch_size):.3f}s per doc.")

    if bulk_parent_dicts:
        # ADD DOCS TIMER-LOGGER (5)
        start_time_5 = timer()
        with RequestMetricsStore.for_request().time("add_documents.opensearch._bulk"):
            # serialised_body = utils.dicts_to_jsonl(bulk_parent_dicts)
            unstructured_vespa_index = UnstructuredVespaIndex(marqo_index)
            vespa_docs = [
                VespaDocument(**unstructured_vespa_index.to_vespa_document(marqo_document=doc))
                for doc in bulk_parent_dicts
            ]
            index_responses = vespa_client.feed_batch(vespa_docs, marqo_index.name)
        # RequestMetricsStore.for_request().add_time("add_documents.opensearch._bulk.internal",
        #                                            float(index_parent_response["took"]))

        end_time_5 = timer()
        total_http_time = end_time_5 - start_time_5
        # total_index_time = index_parent_response["took"] * 0.001
        logger.debug(
            f"      add_documents roundtrip: took {(total_http_time):.3f}s to send {batch_size} docs (roundtrip) to Marqo-os, "
            f"for an average of {(total_http_time / batch_size):.3f}s per doc.")

        # logger.debug(
        #     f"          add_documents Marqo-os index: took {(total_index_time):.3f}s for Marqo-os to index {batch_size} docs, "
        #     f"for an average of {(total_index_time / batch_size):.3f}s per doc.")
    else:
        index_responses = None

    with RequestMetricsStore.for_request().time("add_documents.postprocess"):
        t1 = timer()

        def translate_add_doc_response(responses: Optional[FeedBatchResponse], time_diff: float) -> dict:
            """translates OpenSearch response dict into Marqo dict"""
            result_dict = {}
            new_items = []

            if responses is not None:
                result_dict['errors'] = responses.errors

                for resp in responses.responses:
                    id = resp.id.split('::')[-1] if resp.id else None
                    new_items.append({'status': resp.status})
                    if id:
                        new_items[-1].update({'_id': id})
                    if resp.message:
                        new_items[-1].update({'message': resp.message})

            if unsuccessful_docs:
                result_dict['errors'] = True

            for loc, error_info in unsuccessful_docs:
                new_items.insert(loc, error_info)

            result_dict["processingTimeMs"] = time_diff * 1000
            result_dict["index_name"] = add_docs_params.index_name
            result_dict["items"] = new_items

            return result_dict

        return translate_add_doc_response(index_responses, time_diff=t1 - t0)


def _add_documents_structured(config: Config, add_docs_params: AddDocsParams, marqo_index: StructuredMarqoIndex):
    # ADD DOCS TIMER-LOGGER (3)
    vespa_client = config.vespa_client

    RequestMetricsStore.for_request().start("add_documents.processing_before_opensearch")

    if add_docs_params.tensor_fields is not None:
        raise errors.InvalidArgError('Cannot specify `tensorFields` for a structured index')

    if add_docs_params.mappings is not None:
        validation.validate_mappings_object(mappings_object=add_docs_params.mappings)

    t0 = timer()
    bulk_parent_dicts: List[Dict[str, Any]] = []

    if len(add_docs_params.docs) == 0:
        raise errors.BadRequestError(message="Received empty add documents request")

    if add_docs_params.mappings is not None:
        validation.validate_mappings_object(add_docs_params.mappings)

    unsuccessful_docs = []
    total_vectorise_time = 0
    batch_size = len(add_docs_params.docs)
    image_repo = {}

    with ExitStack() as exit_stack:
        image_fields = [field.name for field in marqo_index.field_map_by_type[FieldType.ImagePointer]]

        if image_fields:
            with RequestMetricsStore.for_request().time(
                    "image_download.full_time",
                    lambda t: logger.debug(
                        f"add_documents image download: took {t:.3f}ms to concurrently download "
                        f"images for {batch_size} docs using {add_docs_params.image_download_thread_count} threads"
                    )
            ):

                if '_id' in image_fields:
                    raise errors.BadRequestError(message="`_id` field cannot be an image pointer field.")

                image_repo = exit_stack.enter_context(
                    add_docs.download_images(docs=add_docs_params.docs, thread_count=20,
                                             tensor_fields=image_fields,
                                             non_tensor_fields=None,
                                             image_download_headers=add_docs_params.image_download_headers)
                )

        if add_docs_params.use_existing_tensors:
            ids = [doc["_id"] for doc in add_docs_params.docs if "_id" in doc]
            existing_docs_dict: Dict[str, dict] = {}
            if len(ids) > 0:
                existing_docs = get_documents_by_ids(config, marqo_index.name, ids, show_vectors=True)['results']
                for doc in existing_docs:
                    id = doc["_id"]
                    if id in existing_docs_dict:
                        raise errors.InternalError(f"Received duplicate documents for ID {id} from Vespa")
                    if doc[TensorField.found]:
                        del doc[TensorField.found]
                        existing_docs_dict[id] = doc

                logger.debug(f"Found {len(existing_docs_dict)} existing docs")

        for i, doc in enumerate(add_docs_params.docs):

            copied = copy.deepcopy(doc)

            document_is_valid = True

            doc_id = None
            try:
                validation.validate_doc(doc)

                if "_id" in doc:
                    doc_id = validation.validate_id(doc["_id"])
                    del copied["_id"]
                else:
                    doc_id = str(uuid.uuid4())

                [validation.validate_field_name(field) for field in copied]
            except errors.__InvalidRequestError as err:
                unsuccessful_docs.append(
                    (i, {'_id': doc_id if doc_id is not None else '',
                         'error': err.message, 'status': int(err.status_code), 'code': err.code})
                )
                continue

            processed_tensor_fields = {}
            for field in copied:
                marqo_field = marqo_index.field_map.get(field)
                tensor_field = marqo_index.tensor_field_map.get(field)
                is_tensor_field = tensor_field is not None
                if not marqo_field:
                    message = (f"Field {field} is not a valid field for structured index {add_docs_params.index_name}. "
                               f"Valid fields are: {', '.join(marqo_index.field_map.keys())}")
                    document_is_valid = False
                    unsuccessful_docs.append(
                        (i, {'_id': doc_id, 'error': message, 'status': int(errors.InvalidArgError.status_code),
                             'code': errors.InvalidArgError.code})
                    )
                    break
                if marqo_field.type == FieldType.MultimodalCombination:
                    message = f"Field {field} is a multimodal combination field and cannot be assigned a value."
                    document_is_valid = False
                    unsuccessful_docs.append(
                        (i, {'_id': doc_id, 'error': message, 'status': int(errors.InvalidArgError.status_code),
                             'code': errors.InvalidArgError.code})
                    )
                    break

                try:
                    field_content = validation.validate_field_content(
                        field_content=copied[field],
                        is_non_tensor_field=not is_tensor_field
                    )
                    if isinstance(field_content, dict):
                        field_content = validation.validate_dict(
                            field=field, field_content=field_content,
                            is_non_tensor_field=not is_tensor_field,
                            mappings=add_docs_params.mappings)
                except errors.InvalidArgError as err:
                    document_is_valid = False
                    unsuccessful_docs.append(
                        (i, {'_id': doc_id, 'error': err.message, 'status': int(err.status_code),
                             'code': err.code})
                    )
                    break

                # Proceed from here only for tensor fields
                if not tensor_field:
                    continue

                # chunks generated by processing this field for this doc:
                chunks = []
                embeddings = []

                if (
                        add_docs_params.use_existing_tensors and
                        doc_id in existing_docs_dict and
                        existing_docs_dict[doc_id][field] == field_content
                ):
                    if (
                            constants.MARQO_DOC_TENSORS in existing_docs_dict[doc_id] and
                            field in existing_docs_dict[doc_id][constants.MARQO_DOC_TENSORS]
                    ):
                        chunks = existing_docs_dict[doc_id][constants.MARQO_DOC_TENSORS][field][
                            constants.MARQO_DOC_CHUNKS]
                        embeddings = existing_docs_dict[doc_id][constants.MARQO_DOC_TENSORS][field][
                            constants.MARQO_DOC_EMBEDDINGS]
                        logger.debug(f"Using existing tensors for field {field} for doc {doc_id}")
                    else:
                        # Happens if this wasn't a tensor field last time we indexed this doc
                        logger.debug(f"Found document but not tensors for field {field} for doc {doc_id}. "
                                     f"Is this a new tensor field?")

                if len(chunks) == 0:  # Not using existing tensors or didn't find it
                    if isinstance(field_content, (str, Image.Image)):

                        # TODO: better/consistent handling of a no-op for processing (but still vectorize)

                        # 1. check if urls should be downloaded -> "treat_pointers_and_urls_as_images":True
                        # 2. check if it is a url or pointer
                        # 3. If yes in 1 and 2, download blindly (without type)
                        # 4. Determine media type of downloaded
                        # 5. load correct media type into memory -> PIL (images), videos (), audio (torchaudio)
                        # 6. if chunking -> then add the extra chunker

                        if isinstance(field_content, str) and not _is_image(field_content):
                            # text processing pipeline:
                            split_by = marqo_index.text_preprocessing.split_method.value
                            split_length = marqo_index.text_preprocessing.split_length
                            split_overlap = marqo_index.text_preprocessing.split_overlap
                            content_chunks = text_processor.split_text(field_content, split_by=split_by,
                                                                       split_length=split_length,
                                                                       split_overlap=split_overlap)
                            text_chunks = content_chunks
                        else:
                            # TODO put the logic for getting field parameters into a function and add per field options
                            image_method = marqo_index.image_preprocessing.patch_method

                            # the chunk_image contains the no-op logic as of now - method = None will be a no-op
                            try:
                                # in the future, if we have different chunking methods, make sure we catch possible
                                # errors of different types generated here, too.
                                if isinstance(field_content, str) and field in image_fields:
                                    if not isinstance(image_repo[field_content], Exception):
                                        image_data = image_repo[field_content]
                                    else:
                                        raise s2_inference_errors.S2InferenceError(
                                            f"Could not find image found at `{field_content}`. \n"
                                            f"Reason: {str(image_repo[field_content])}"
                                        )
                                else:
                                    image_data = field_content
                                if image_method is not None:
                                    content_chunks, text_chunks = image_processor.chunk_image(
                                        image_data, device=add_docs_params.device, method=image_method.value)
                                else:
                                    # if we are not chunking, then we set the chunks as 1-len lists
                                    # content_chunk is the PIL image
                                    # text_chunk refers to URL
                                    content_chunks, text_chunks = [image_data], [field_content]
                            except s2_inference_errors.S2InferenceError as e:
                                document_is_valid = False
                                unsuccessful_docs.append(
                                    (i, {'_id': doc_id, 'error': e.message,
                                         'status': int(errors.InvalidArgError.status_code),
                                         'code': errors.InvalidArgError.code})
                                )
                                break

                        normalize_embeddings = marqo_index.normalize_embeddings

                        try:
                            # in the future, if we have different underlying vectorising methods, make sure we catch possible
                            # errors of different types generated here, too.

                            # ADD DOCS TIMER-LOGGER (4)
                            start_time = timer()
                            with RequestMetricsStore.for_request().time(f"add_documents.create_vectors"):
                                vector_chunks = s2_inference.vectorise(
                                    model_name=marqo_index.model.name,
                                    model_properties=marqo_index.model.get_properties(), content=content_chunks,
                                    device=add_docs_params.device, normalize_embeddings=normalize_embeddings,
                                    infer=marqo_field.type == FieldType.ImagePointer,
                                    model_auth=add_docs_params.model_auth
                                )

                            end_time = timer()
                            total_vectorise_time += (end_time - start_time)
                        except (s2_inference_errors.UnknownModelError,
                                s2_inference_errors.InvalidModelPropertiesError,
                                s2_inference_errors.ModelLoadError,
                                s2_inference.ModelDownloadError) as model_error:
                            raise errors.BadRequestError(
                                message=f'Problem vectorising query. Reason: {str(model_error)}',
                                link="https://marqo.pages.dev/latest/Models-Reference/dense_retrieval/"
                            )
                        except s2_inference_errors.S2InferenceError:
                            document_is_valid = False
                            image_err = errors.InvalidArgError(
                                message=f'Could not process given image: {field_content}')
                            unsuccessful_docs.append(
                                (i, {'_id': doc_id, 'error': image_err.message, 'status': int(image_err.status_code),
                                     'code': image_err.code})
                            )
                            break

                        if len(vector_chunks) != len(text_chunks):
                            raise RuntimeError(
                                f"the input content after preprocessing and its vectorized counterparts must be the same length."
                                f"recevied text_chunks={len(text_chunks)} and vector_chunks={len(vector_chunks)}. "
                                f"check the preprocessing functions and try again. ")

                        chunks = text_chunks
                        embeddings = vector_chunks

                    else:
                        raise errors.InvalidArgError(f'Invalid type {type(field_content)} for tensor field {field}')

                # Add chunks_to_append along with doc metadata to total chunks
                processed_tensor_fields[tensor_field.name] = {}
                processed_tensor_fields[tensor_field.name][constants.MARQO_DOC_CHUNKS] = chunks
                processed_tensor_fields[tensor_field.name][constants.MARQO_DOC_EMBEDDINGS] = embeddings

            # Multimodal fields haven't been processed yet, so we do that here
            for tensor_field in marqo_index.tensor_fields:
                marqo_field = marqo_index.field_map[tensor_field.name]
                if marqo_field.type == FieldType.MultimodalCombination:
                    field_name = tensor_field.name
                    field_content = {
                        dependent_field: copied[dependent_field]
                        for dependent_field in marqo_field.dependent_fields if dependent_field in copied
                    }
                    if not field_content:
                        # None of the fields are present in the document, so we skip this multimodal field
                        continue

                    if (
                            add_docs_params.mappings is not None and
                            field_name in add_docs_params.mappings and
                            add_docs_params.mappings[field_name]["type"] == "multimodal_combination"
                    ):
                        mappings = add_docs_params.mappings[field_name]
                        # Record custom weights in the document
                        copied[field_name] = mappings['weights']
                        logger.debug(f'Using custom weights for multimodal combination field {field_name}')
                    else:
                        mappings = {
                            'weights': marqo_field.dependent_fields
                        }
                        logger.debug(f'Using default weights for multimodal combination field {field_name}: '
                                     f'{marqo_field.dependent_fields}')

                    chunks = []
                    embeddings = []

                    if (
                            add_docs_params.use_existing_tensors and
                            doc_id in existing_docs_dict
                    ):
                        existing_doc = existing_docs_dict[doc_id]
                        current_field_contents = {
                            dependent_field: existing_doc.get(dependent_field)
                            for dependent_field in marqo_field.dependent_fields if dependent_field in copied
                        }
                        current_weights = existing_doc.get(field_name) or marqo_field.dependent_fields
                        if (
                                field_content == current_field_contents and
                                current_weights == mappings['weights'] and
                                field_name in existing_doc[constants.MARQO_DOC_TENSORS]
                        ):
                            chunks = existing_doc[constants.MARQO_DOC_TENSORS][field_name][
                                constants.MARQO_DOC_CHUNKS]
                            embeddings = existing_doc[constants.MARQO_DOC_TENSORS][field_name][
                                constants.MARQO_DOC_EMBEDDINGS]
                            logger.debug(
                                f"Using existing tensors for multimodal combination field {field_name} for doc {doc_id}"
                            )
                        else:
                            logger.debug(
                                f'Not using existing tensors for multimodal combination field {field_name} for '
                                f'doc {doc_id} because field content or config has changed')

                    if len(chunks) == 0:  # Not using existing tensors or didn't find it
                        (combo_chunk, combo_document_is_valid,
                         unsuccessful_doc_to_append,
                         combo_vectorise_time_to_add) = vectorise_multimodal_combination_field_structured(
                            field_name, field_content, copied, i, doc_id, add_docs_params.device, marqo_index,
                            image_repo, mappings, model_auth=add_docs_params.model_auth)

                        total_vectorise_time = total_vectorise_time + combo_vectorise_time_to_add

                        if combo_document_is_valid is False:
                            document_is_valid = False
                            unsuccessful_docs.append(unsuccessful_doc_to_append)
                            break
                        else:
                            chunks = [combo_chunk[TensorField.field_content]]
                            embeddings = [combo_chunk[TensorField.marqo_knn_field]]

                    processed_tensor_fields[tensor_field.name] = {}
                    processed_tensor_fields[tensor_field.name][constants.MARQO_DOC_CHUNKS] = chunks
                    processed_tensor_fields[tensor_field.name][constants.MARQO_DOC_EMBEDDINGS] = embeddings

            if document_is_valid:
                if processed_tensor_fields:
                    copied[constants.MARQO_DOC_TENSORS] = processed_tensor_fields
                copied[constants.MARQO_DOC_ID] = doc_id
                bulk_parent_dicts.append(copied)

    total_preproc_time = 0.001 * RequestMetricsStore.for_request().stop(
        "add_documents.processing_before_opensearch")
    logger.debug(
        f"      add_documents pre-processing: took {(total_preproc_time):.3f}s total for {batch_size} docs, "
        f"for an average of {(total_preproc_time / batch_size):.3f}s per doc.")

    logger.debug(f"          add_documents vectorise: took {(total_vectorise_time):.3f}s for {batch_size} docs, "
                 f"for an average of {(total_vectorise_time / batch_size):.3f}s per doc.")

    if bulk_parent_dicts:
        # ADD DOCS TIMER-LOGGER (5)
        start_time_5 = timer()
        with RequestMetricsStore.for_request().time("add_documents.opensearch._bulk"):
            # serialised_body = utils.dicts_to_jsonl(bulk_parent_dicts)
            vespa_index = StructuredVespaIndex(marqo_index)
            vespa_docs = [
                VespaDocument(**vespa_index.to_vespa_document(doc))
                for doc in bulk_parent_dicts
            ]
            index_responses = vespa_client.feed_batch(vespa_docs, marqo_index.name)
        # RequestMetricsStore.for_request().add_time("add_documents.opensearch._bulk.internal",
        #                                            float(index_parent_response["took"]))

        end_time_5 = timer()
        total_http_time = end_time_5 - start_time_5
        # total_index_time = index_parent_response["took"] * 0.001
        logger.debug(
            f"      add_documents roundtrip: took {(total_http_time):.3f}s to send {batch_size} docs (roundtrip) to Marqo-os, "
            f"for an average of {(total_http_time / batch_size):.3f}s per doc.")

        # logger.debug(
        #     f"          add_documents Marqo-os index: took {(total_index_time):.3f}s for Marqo-os to index {batch_size} docs, "
        #     f"for an average of {(total_index_time / batch_size):.3f}s per doc.")
    else:
        index_responses = None

    with RequestMetricsStore.for_request().time("add_documents.postprocess"):
        t1 = timer()

        def translate_add_doc_response(responses: Optional[FeedBatchResponse], time_diff: float) -> dict:
            """translates OpenSearch response dict into Marqo dict"""
            result_dict = {}
            new_items: List[Dict] = []

            if responses is not None:
                result_dict['errors'] = responses.errors

                for resp in responses.responses:
                    id = resp.id.split('::')[-1] if resp.id else None
                    new_items.append({'status': resp.status})
                    if id:
                        new_items[-1].update({'_id': id})
                    if resp.message:
                        new_items[-1].update({'message': resp.message})

            if unsuccessful_docs:
                result_dict['errors'] = True

            for loc, error_info in unsuccessful_docs:
                new_items.insert(loc, error_info)

            result_dict["processingTimeMs"] = time_diff * 1000
            result_dict["index_name"] = add_docs_params.index_name
            result_dict["items"] = new_items

            return result_dict

        return translate_add_doc_response(index_responses, time_diff=t1 - t0)


def get_document_by_id(
        config: Config, index_name: str, document_id: str, show_vectors: bool = False):
    """returns document by its ID"""
    validation.validate_id(document_id)

    marqo_index = index_meta_cache.get_index(config=config, index_name=index_name)

    try:
        res = config.vespa_client.get_document(document_id, marqo_index.name)
    except VespaStatusError as e:
        if e.status_code == 404:
            raise errors.DocumentNotFoundError(f"Document with ID {document_id} not found in index {index_name}")
        else:
            raise e

    vespa_index = vespa_index_factory(marqo_index)
    marqo_document = vespa_index.to_marqo_document(res.document.dict())

    if not show_vectors and constants.MARQO_DOC_TENSORS in marqo_document:
        del marqo_document[constants.MARQO_DOC_TENSORS]

    return marqo_document


def get_documents_by_ids(
        config: Config, index_name: str, document_ids: List[str],
        show_vectors: bool = False,
) -> Dict[str, Any]:
    """returns documents by their IDs"""
    if not isinstance(document_ids, typing.Collection):
        raise errors.InvalidArgError("Get documents must be passed a collection of IDs!")
    if len(document_ids) <= 0:
        raise errors.InvalidArgError("Can't get empty collection of IDs!")
    max_docs_limit = utils.read_env_vars_and_defaults(EnvVars.MARQO_MAX_RETRIEVABLE_DOCS)
    if max_docs_limit is not None and len(document_ids) > int(max_docs_limit):
        raise errors.IllegalRequestedDocCount(
            f"{len(document_ids)} documents were requested, which is more than the allowed limit of [{max_docs_limit}], "
            f"set by the environment variable `{EnvVars.MARQO_MAX_RETRIEVABLE_DOCS}`")
    for doc_id in document_ids:
        validation.validate_id(doc_id)

    batch_get = config.vespa_client.get_batch(document_ids, index_name)
    marqo_index = index_meta_cache.get_index(config=config, index_name=index_name)
    vespa_index = vespa_index_factory(marqo_index)

    to_return = {
        "results": []
    }

    for response in batch_get.responses:
        if response.status == 200:
            marqo_document = vespa_index.to_marqo_document(response.document.dict())
            if not show_vectors:
                del marqo_document[constants.MARQO_DOC_TENSORS]
            to_return['results'].append(
                {
                    TensorField.found: True,
                    **marqo_document
                }
            )
        elif response.status == 404:
            to_return['results'].append(
                {
                    TensorField.found: False,
                    '_id': _get_id_from_vespa_id(response.id)
                }
            )
        else:  # If not 200 or 404, it should have been raised by the client
            raise errors.InternalError(f"Unexpected response status code {response.status} for document {response.id}")

    return to_return


def _get_id_from_vespa_id(vespa_id: str) -> str:
    """Returns the document ID from a Vespa ID. Vespa IDs are of the form `namespace::document_id`."""
    return vespa_id.split('::')[-1]


def rerank_query(query: BulkSearchQueryEntity, result: Dict[str, Any], reranker: Union[str, Dict], device: str,
                 num_highlights: int):
    if query.searchableAttributes is None:
        raise errors.InvalidArgError(
            f"searchable_attributes cannot be None when re-ranking. Specify which fields to search and rerank over.")
    try:
        start_rerank_time = timer()
        rerank.rerank_search_results(search_result=result, query=query.q,
                                     model_name=reranker, device=device,
                                     searchable_attributes=query.searchableAttributes, num_highlights=num_highlights)
        logger.debug(
            f"search ({query.searchMethod.lower()}) reranking using {reranker}: took {(timer() - start_rerank_time):.3f}s to rerank results.")
    except Exception as e:
        raise errors.BadRequestError(f"reranking failure due to {str(e)}")


def search(config: Config, index_name: str, text: Union[str, dict],
           result_count: int = 3, offset: int = 0, highlights=True,
           search_method: Union[str, SearchMethod, None] = SearchMethod.TENSOR,
           searchable_attributes: Iterable[str] = None, verbose: int = 0,
           reranker: Union[str, Dict] = None, filter: str = None,
           attributes_to_retrieve: Optional[List[str]] = None,
           device: str = None, boost: Optional[Dict] = None,
           image_download_headers: Optional[Dict] = None,
           context: Optional[SearchContext] = None,
           score_modifiers: Optional[ScoreModifier] = None,
           model_auth: Optional[ModelAuth] = None) -> Dict:
    """The root search method. Calls the specific search method

    Validation should go here. Validations include:
        - all args and their types
        - result_count (negatives etc)
        - text

    This deals with index caching

    Args:
        config:
        index_name:
        text:
        result_count:
        offset:
        search_method:
        searchable_attributes:
        verbose:
        device: May be none, we calculate default device here
        num_highlights: number of highlights to return for each doc
        boost: boosters to re-weight the scores of individual fields
        image_download_headers: headers for downloading images
        context: a dictionary to allow custom vectors in search, for tensor search only
        score_modifiers: a dictionary to modify the score based on field values, for tensor search only
        model_auth: Authorisation details for downloading a model (if required)
    Returns:

    """

    # Validation for: result_count (limit) & offset
    # Validate neither is negative
    if result_count <= 0:
        raise errors.IllegalRequestedDocCount("search result limit must be greater than 0!")
    if offset < 0:
        raise errors.IllegalRequestedDocCount("search result offset cannot be less than 0!")

        # validate query
    validation.validate_query(q=text, search_method=search_method)

    # Validate result_count + offset <= int(max_docs_limit)
    max_docs_limit = utils.read_env_vars_and_defaults(EnvVars.MARQO_MAX_RETRIEVABLE_DOCS)
    check_upper = True if max_docs_limit is None else result_count + offset <= int(max_docs_limit)
    if not check_upper:
        upper_bound_explanation = ("The search result limit + offset must be less than or equal to the "
                                   f"MARQO_MAX_RETRIEVABLE_DOCS limit of [{max_docs_limit}]. ")

        raise errors.IllegalRequestedDocCount(
            f"{upper_bound_explanation} Marqo received search result limit of `{result_count}` "
            f"and offset of `{offset}`.")

    t0 = timer()
    validation.validate_context(context=context, query=text, search_method=search_method)
    validation.validate_boost(boost=boost, search_method=search_method)
    validation.validate_searchable_attributes(searchable_attributes=searchable_attributes, search_method=search_method)
    if searchable_attributes is not None:
        [validation.validate_field_name(attribute) for attribute in searchable_attributes]
    if attributes_to_retrieve is not None:
        if not isinstance(attributes_to_retrieve, (List, typing.Tuple)):
            raise errors.InvalidArgError("attributes_to_retrieve must be a sequence!")
        [validation.validate_field_name(attribute) for attribute in attributes_to_retrieve]
    if verbose:
        print(f"determined_search_method: {search_method}, text query: {text}")
    # if we can't see the index name in cache, we request it and wait for the info
    if index_name not in index_meta_cache.get_cache():
        backend.get_index_info(config=config, index_name=index_name)

    REFRESH_INTERVAL_SECONDS = 2
    # update cache in the background
    cache_update_thread = threading.Thread(
        target=index_meta_cache.refresh_index_info_on_interval,
        args=(config, index_name, REFRESH_INTERVAL_SECONDS))
    cache_update_thread.start()

    if device is None:
        selected_device = utils.read_env_vars_and_defaults("MARQO_BEST_AVAILABLE_DEVICE")
        if selected_device is None:
            raise errors.InternalError("Best available device was not properly determined on Marqo startup.")
        logger.debug(f"No device given for search. Defaulting to best available device: {selected_device}")
    else:
        selected_device = device

    if search_method.upper() == SearchMethod.TENSOR:
        search_result = _vector_text_search(
            config=config, index_name=index_name, query=text, result_count=result_count, offset=offset,
            searchable_attributes=searchable_attributes, verbose=verbose,
            filter_string=filter, device=selected_device, attributes_to_retrieve=attributes_to_retrieve, boost=boost,
            image_download_headers=image_download_headers, context=context, score_modifiers=score_modifiers,
            model_auth=model_auth, highlights=highlights
        )
    elif search_method.upper() == SearchMethod.LEXICAL:
        search_result = _lexical_search(
            config=config, index_name=index_name, text=text, result_count=result_count, offset=offset,
            searchable_attributes=searchable_attributes, verbose=verbose,
            filter_string=filter, attributes_to_retrieve=attributes_to_retrieve
        )
    else:
        raise errors.InvalidArgError(f"Search called with unknown search method: {search_method}")

    if reranker is not None:
        logger.info("reranking using {}".format(reranker))
        if searchable_attributes is None:
            raise errors.InvalidArgError(
                f"searchable_attributes cannot be None when re-ranking. Specify which fields to search and rerank over.")
        try:
            # SEARCH TIMER-LOGGER (reranking)
            RequestMetricsStore.for_request().start(f"search.rerank")
            rerank.rerank_search_results(search_result=search_result, query=text,
                                         model_name=reranker,
                                         device=selected_device,
                                         searchable_attributes=searchable_attributes,
                                         num_highlights=1)
            total_rerank_time = RequestMetricsStore.for_request().stop(f"search.rerank")
            logger.debug(
                f"search ({search_method.lower()}) reranking using {reranker}: took {(total_rerank_time):.3f}ms to rerank results."
            )
        except Exception as e:
            raise errors.BadRequestError(f"reranking failure due to {str(e)}")

    search_result["query"] = text
    search_result["limit"] = result_count
    search_result["offset"] = offset

    time_taken = timer() - t0
    search_result["processingTimeMs"] = round(time_taken * 1000)
    logger.debug(f"search ({search_method.lower()}) completed with total processing time: {(time_taken):.3f}s.")

    return search_result


def _lexical_search(
        config: Config, index_name: str, text: str, result_count: int = 3, offset: int = 0,
        searchable_attributes: Sequence[str] = None, verbose: int = 0, filter_string: str = None,
        attributes_to_retrieve: Optional[List[str]] = None, expose_facets: bool = False):
    """

    Args:
        config:
        index_name:
        text:
        result_count:
        offset:
        searchable_attributes:
        verbose:

    Returns:

    Notes:
        Should not be directly called by client - the search() method should
        be called. The search() method adds syncing
        Uses normal search (not multiple search).
    TODO:
        - Test raise_for_searchable_attribute=False
    """
    if not isinstance(text, str):
        raise errors.InvalidArgError(
            f"Query arg must be of type str! text arg is of type {type(text)}. "
            f"Query arg: {text}")

    marqo_index = index_meta_cache.get_index(config=config, index_name=index_name)

    # SEARCH TIMER-LOGGER (pre-processing)
    RequestMetricsStore.for_request().start("search.lexical.processing_before_vespa")

    # Parse text into required and optional terms.
    (required_terms, optional_terms) = utils.parse_lexical_query(text)

    marqo_query = MarqoLexicalQuery(
        index_name=index_name,
        or_phrases=optional_terms,
        and_phrases=required_terms,
        filter=filter_string,
        limit=result_count,
        offset=offset,
        searchable_attributes=searchable_attributes,
        attributes_to_retrieve=attributes_to_retrieve,
    )

    vespa_index = vespa_index_factory(marqo_index)
    vespa_query = vespa_index.to_vespa_query(marqo_query)

    total_preprocess_time = RequestMetricsStore.for_request().stop("search.lexical.processing_before_vespa")
    logger.debug(f"search (lexical) pre-processing: took {(total_preprocess_time):.3f}ms to process query.")

    with RequestMetricsStore.for_request().time("search.lexical.vespa",
                                                lambda t: logger.debug(f"Vespa search: took {t:.3f}ms")
                                                ):
        responses = config.vespa_client.query(**vespa_query)

    # SEARCH TIMER-LOGGER (post-processing)
    RequestMetricsStore.for_request().start("search.lexical.postprocess")
    gathered_docs = gather_documents_from_response(responses, marqo_index, False, attributes_to_retrieve)

    total_postprocess_time = RequestMetricsStore.for_request().stop("search.lexical.postprocess")
    logger.debug(
        f"search (lexical) post-processing: took {(total_postprocess_time):.3f}ms to format "
        f"{len(gathered_docs)} results."
    )

    return gathered_docs


def construct_vector_input_batches(query: Union[str, Dict], index_info: MarqoIndex) -> Tuple[List[str], List[str]]:
    """Splits images from text in a single query (either a query string, or dict of weighted strings).

    Args:
        query: a string query, or a dict of weighted strings.
        index_info: used to determine whether URLs should be treated as images

    Returns:
        A tuple of string batches. The first is text content the second is image content.
    """
    # TODO - infer this from model
    treat_urls_as_images = True
    if isinstance(query, str):
        if treat_urls_as_images and _is_image(query):
            return [], [query, ]
        else:
            return [query, ], []
    else:  # is dict:
        ordered_queries = list(query.items())
        if treat_urls_as_images:
            text_queries = [k for k, _ in ordered_queries if not _is_image(k)]
            image_queries = [k for k, _ in ordered_queries if _is_image(k)]
            return text_queries, image_queries
        else:
            return [k for k, _ in ordered_queries], []


<<<<<<< HEAD
def construct_msearch_body_elements(searchableAttributes: List[str], offset: int, filter_string: str,
                                    index_info: IndexInfo, result_count: int, query_vector: List[float],
                                    attributes_to_retrieve: List[str], index_name: str,
                                    score_modifiers: Optional[ScoreModifier] = None) -> List[Dict[str, Any]]:
    """Constructs the body payload of a `/_msearch` request for a single bulk search query"""

    # search filter has 2 components:
    # 1. searchable_attributes filter: filters out results that are not part of the searchable attributes
    # 2. filter_string: filters out results that do not match the filter string

    body = []

    if not utils.check_is_zero_vector(query_vector):
        filter_for_opensearch = filtering.build_tensor_search_filter(
            filter_string=filter_string, simple_properties=index_info.get_text_properties(),
            searchable_attribs=searchableAttributes
        )
        if score_modifiers is not None:
            search_query = _create_score_modifiers_tensor_search_query(
                score_modifiers,
                result_count,
                offset,
                TensorField.marqo_knn_field,
                query_vector
            )
            if (filter_string is not None) or (searchableAttributes is not None):
                (search_query["query"]["function_score"]
                ["query"]["nested"]
                ["query"]["function_score"]
                ["query"]["knn"]
                [f"{TensorField.chunks}.{TensorField.marqo_knn_field}"]["filter"]) = {
                    "query_string": {"query": f"{filter_for_opensearch}"}
                }
        else:
            search_query = _create_normal_tensor_search_query(result_count, offset, TensorField.marqo_knn_field,
                                                              query_vector)
            if (filter_string is not None) or (searchableAttributes is not None):
                (search_query["query"]["nested"]
                ["query"]["knn"]
                [f"{TensorField.chunks}.{TensorField.marqo_knn_field}"]["filter"]) = {
                    "query_string": {"query": f"{filter_for_opensearch}"}
                }

        if attributes_to_retrieve is not None:
            search_query["_source"] = {"include": attributes_to_retrieve} if len(attributes_to_retrieve) > 0 else False
    else:
        search_query = _create_dummy_query_for_zero_vector_search()

    body += [{"index": index_name}, search_query]

    return body


def bulk_msearch(config: Config, body: List[Dict]) -> List[Dict]:
    """Send an `/_msearch` request to MarqoOS and translate errors into a user-friendly format."""
    start_search_http_time = timer()
    try:
        with RequestMetricsStore.for_request().time("search.opensearch._msearch"):
            serialised_search_body = utils.dicts_to_jsonl(body)
            response = HttpRequests(config).get(path=F"_msearch", body=serialised_search_body)
        RequestMetricsStore.for_request().add_time("search.opensearch._msearch.internal",
                                                   float(response["took"]))  # internal, not round trip time

        end_search_http_time = timer()
        total_search_http_time = end_search_http_time - start_search_http_time
        total_os_process_time = response["took"] * 0.001
        num_responses = len(response["responses"])
        logger.debug(
            f"search (tensor) roundtrip: took {total_search_http_time:.3f}s to send {num_responses} search queries (roundtrip) to Marqo-os.")

        responses = [r['hits']['hits'] for r in response["responses"]]

    except KeyError as e:
        # KeyError indicates we have received a non-successful result
        try:
            root_cause_reason = response["responses"][0]["error"]["root_cause"][0]["reason"]
            root_cause_type: Optional[str] = response["responses"][0]["error"]["root_cause"][0].get("type")

            if "index.max_result_window" in root_cause_reason:
                raise errors.IllegalRequestedDocCount(
                    "Marqo-OS rejected the response due to too many requested results. Try reducing the query's limit parameter") from e
            elif 'parse_exception' in root_cause_reason:
                raise errors.InvalidArgError("Syntax error, could not parse filter string") from e
            elif root_cause_type == 'query_shard_exception' and root_cause_reason.startswith("Failed to parse query"):
                raise errors.InvalidArgError("Syntax error, could not parse filter string") from e
            raise errors.BackendCommunicationError(f"Error communicating with Marqo-OS backend:\n{response}")
        except (KeyError, IndexError):
            raise e

    logger.debug(
        f"  search (tensor) Marqo-os processing time: took {total_os_process_time:.3f}s for Marqo-os to execute the search.")
    return responses


def gather_documents_from_response(response: QueryResult, marqo_index: MarqoIndex, highlights: bool,
                                   attributes_to_retrieve: List[str]) -> Dict[str, Any]:
=======
def gather_documents_from_response(response: QueryResult, marqo_index: MarqoIndex, highlights: bool) -> Dict[str, Any]:
>>>>>>> fd8c9e6e
    """
    Convert a VespaQueryResponse to a Marqo search response
    """
    vespa_index = vespa_index_factory(marqo_index)
    hits = []
    for doc in response.hits:
        marqo_doc = vespa_index.to_marqo_document(doc.dict(), return_highlights=highlights)
        if marqo_index.type == IndexType.Unstructured and attributes_to_retrieve:
            # For an unstructured index, we do the attributes_to_retrieve after search
            marqo_doc = unstructured_index_attributes_to_retrieve(marqo_doc, attributes_to_retrieve)
        marqo_doc['_score'] = doc.relevance
        # Delete chunk data
        if constants.MARQO_DOC_TENSORS in marqo_doc:
            del marqo_doc[constants.MARQO_DOC_TENSORS]
        hits.append(marqo_doc)

    return {'hits': hits}


def unstructured_index_attributes_to_retrieve(marqo_doc: Dict[str, Any], attributes_to_retrieve: List[str]) -> Dict[str, Any]:
    if (not isinstance(attributes_to_retrieve, list)) or (len(attributes_to_retrieve) == 0):
        raise errors.InvalidArgError("attributes_to_retrieve must be a non-empty list!")
    return {k: v for k, v in marqo_doc.items() if k in attributes_to_retrieve}


def assign_query_to_vector_job(
        q: BulkSearchQueryEntity, jobs: Dict[JHash, VectorisedJobs], grouped_content: Tuple[List[str], List[str]],
        index_info: MarqoIndex, device: str) -> List[VectorisedJobPointer]:
    """
    For a individual query, assign its content (to be vectorised) to a vector job. If none exist with the correct
    specifications, create a new job.

    Mutates entries in, and adds values to, the `jobs` param.

    Args:
        q:
        jobs:
        grouped_content: a 2-tuple of content, belonging to a single query, the first element is a list of text content.
            The second is a list of image URLs. Either element can be an empty list
        index_info:
        device:

    Returns:
        A list of pointers to the location in a vector job that will have its vectorised content.
    """
    if len(grouped_content) != 2:
        raise RuntimeError(
            "assign_query_to_vector_job() expects param `grouped_content` with 2 elems. Instead received"
            f" `grouped_content` with {len(grouped_content)} elems")
    ptrs = []
    for i, grouped_content in enumerate(grouped_content):
        content_type = 'text' if i == 0 else 'image'
        vector_job = VectorisedJobs(
            model_name=index_info.name,
            model_properties=index_info.model.get_properties(),
            content=grouped_content,
            device=device,
            normalize_embeddings=index_info.normalize_embeddings,
            image_download_headers=q.image_download_headers,
            content_type=content_type,
            model_auth=q.modelAuth
        )
        # If exists, add content to vector job. Otherwise create new
        if jobs.get(vector_job.groupby_key()) is not None:
            j = jobs.get(vector_job.groupby_key())
            ptrs.append(j.add_content(grouped_content))
        else:
            jobs[vector_job.groupby_key()] = vector_job
            ptrs.append(VectorisedJobPointer(
                job_hash=vector_job.groupby_key(),
                start_idx=0,
                end_idx=len(vector_job.content)
            ))
    return ptrs


def create_vector_jobs(queries: List[BulkSearchQueryEntity], config: Config, device: str) -> Tuple[
    Dict[Qidx, List[VectorisedJobPointer]], Dict[JHash, VectorisedJobs]]:
    """
        For each query:
            - Find what needs to be vectorised
            - Group content (across search requests), that could be vectorised together
            - Keep track of the Job related to a search query

        Returns:
            - A mapping of the query index to the VectorisedJobPointer that points to the VectorisedJobs that will process its content.
            - A mapping of job key to job (for fast access).
    """
    qidx_to_job: Dict[Qidx, List[VectorisedJobPointer]] = dict()
    jobs: Dict[JHash, VectorisedJobs] = {}
    for i, q in enumerate(queries):
        q = queries[i]
        index_info = get_index(config=config, index_name=q.index)
        # split images from text:
        to_be_vectorised: Tuple[List[str], List[str]] = construct_vector_input_batches(q.q, index_info)
        qidx_to_job[i] = assign_query_to_vector_job(q, jobs, to_be_vectorised, index_info, device)

    return qidx_to_job, jobs


def vectorise_jobs(jobs: List[VectorisedJobs]) -> Dict[JHash, Dict[str, List[float]]]:
    """ Run s2_+inference.vectorise() on against each vector jobs.
    TODO: return a mapping of mapping: <JHash: <content: vector> >
    """
    result: Dict[JHash, Dict[str, List[float]]] = dict()
    for v in jobs:
        # TODO: Handle exception for single job, and allow others to run.
        try:
            if v.content:
                vectors = s2_inference.vectorise(
                    model_name=v.model_name, model_properties=v.model_properties,
                    content=v.content, device=v.device,
                    normalize_embeddings=v.normalize_embeddings,
                    image_download_headers=v.image_download_headers,
                    model_auth=v.model_auth
                )
                result[v.groupby_key()] = dict(zip(v.content, vectors))

        # TODO: This is a temporary addition.
        except (s2_inference_errors.UnknownModelError,
                s2_inference_errors.InvalidModelPropertiesError,
                s2_inference_errors.ModelLoadError,
                s2_inference.ModelDownloadError) as model_error:
            raise errors.BadRequestError(
                message=f'Problem vectorising query. Reason: {str(model_error)}',
                link="https://marqo.pages.dev/latest/Models-Reference/dense_retrieval/"
            )

        except s2_inference_errors.S2InferenceError as e:
            # TODO: differentiate image processing errors from other types of vectorise errors
            raise errors.InvalidArgError(message=f'Error vectorising content: {v.content}. Message: {e}')
    return result


def get_query_vectors_from_jobs(
        queries: List[BulkSearchQueryEntity], qidx_to_job: Dict[Qidx, List[VectorisedJobPointer]],
        job_to_vectors: Dict[JHash, Dict[str, List[float]]], config: Config,
        jobs: Dict[JHash, VectorisedJobs]
) -> Dict[Qidx, List[float]]:
    """
    Retrieve the vectorised content associated to each query from the set of batch vectorise jobs.
    Handles multi-modal queries, by weighting and combining queries into a single vector

    Args:
        - queries: Original search queries.
        - qidx_to_job: VectorisedJobPointer for each query
        - job_to_vectors: inference output from each VectorisedJob
        - config: standard Marqo config.

    """
    result: Dict[Qidx, List[float]] = defaultdict(list)
    for qidx, ptrs in qidx_to_job.items():

        # vectors = job_to_vectors[ptrs.job_hash][ptrs.start_idx: ptrs.end_idx]

        # qidx_to_vectors[qidx].append(vectors)
        q = queries[qidx]
        index_info = get_index(config=config, index_name=q.index)

        ordered_queries = list(q.q.items()) if isinstance(q.q, dict) else None
        if ordered_queries:
            # multiple queries. We have to weight and combine them:
            vectorised_ordered_queries = [
                (get_content_vector(
                    possible_jobs=qidx_to_job[qidx],
                    jobs=jobs,
                    job_to_vectors=job_to_vectors,
                    treat_urls_as_images=True,  # TODO - infer this from model
                    content=content),
                 weight,
                 content
                ) for content, weight in ordered_queries
            ]
            # TODO how doe we ensure order?
            weighted_vectors = [np.asarray(vec) * weight for vec, weight, content in vectorised_ordered_queries]

            context_tensors = q.get_context_tensor()
            if context_tensors is not None:
                weighted_vectors += [np.asarray(v.vector) * v.weight for v in context_tensors]

            try:
                merged_vector = np.mean(weighted_vectors, axis=0)
            except ValueError as e:
                raise errors.InvalidArgError(f"The provided vectors are not in the same dimension of the index."
                                             f"This causes the error when we do `numpy.mean()` over all the vectors.\n"
                                             f"The original error is `{e}`.\n"
                                             f"Please check `https://docs.marqo.ai/0.0.16/API-Reference/search/#context`.")

            if index_info.normalize_embeddings:
                norm = np.linalg.norm(merged_vector, axis=-1, keepdims=True)
                if norm > 0:
                    merged_vector /= np.linalg.norm(merged_vector, axis=-1, keepdims=True)
            result[qidx] = list(merged_vector)
        else:
            # result[qidx] = vectors[0]
            result[qidx] = get_content_vector(
                possible_jobs=qidx_to_job.get(qidx, []),
                jobs=jobs,
                job_to_vectors=job_to_vectors,
                treat_urls_as_images=True,  # TODO - infer this from model
                content=q.q
            )
    return result


def get_content_vector(possible_jobs: List[VectorisedJobPointer], job_to_vectors: Dict[JHash, Dict[str, List[float]]],
                       jobs: Dict[JHash, VectorisedJobs],
                       treat_urls_as_images: bool, content: str) -> List[float]:
    """finds the vector associated with a piece of content

    Args:
        possible_jobs: The jobs where the target vector may reside
        treat_urls_as_images: an index_parameter that indicates whether content should be treated as image,
            if it has a URL structure
        content: The content to search

    Returns:
        Associated vector, if it is found.

    Raises runtime error if is not found
    """
    content_type = 'image' if treat_urls_as_images and _is_image(content) else 'text'
    not_found_error = RuntimeError(f"get_content_vector(): could not find corresponding vector for content `{content}`")
    for vec_job_pointer in possible_jobs:
        if jobs[vec_job_pointer.job_hash].content_type == content_type:
            try:
                return job_to_vectors[vec_job_pointer.job_hash][content]
            except KeyError:
                raise not_found_error
    raise not_found_error


def run_vectorise_pipeline(config: Config, queries: List[BulkSearchQueryEntity], device: Union[Device, str]) -> Dict[
    Qidx, List[float]]:
    """Run the query vectorisation process"""
    # 1. Pre-process inputs ready for s2_inference.vectorise
    # we can still use qidx_to_job. But the jobs structure may need to be different
    vector_jobs_tuple: Tuple[Dict[Qidx, List[VectorisedJobPointer]], Dict[JHash, VectorisedJobs]] = create_vector_jobs(
        queries, config, device)

    qidx_to_jobs, jobs = vector_jobs_tuple

    # 2. Vectorise in batches against all queries
    ## TODO: To ensure that we are vectorising in batches, we can mock vectorise (), and see if the number of calls is as expected (if batch_size = 16, and number of docs = 32, and all args are the same, then number of calls = 2)
    # TODO: we need to enable str/PIL image structure:
    job_ptr_to_vectors: Dict[JHash, Dict[str, List[float]]] = vectorise_jobs(list(jobs.values()))

    # 3. For each query, get associated vectors
    qidx_to_vectors: Dict[Qidx, List[float]] = get_query_vectors_from_jobs(
        queries, qidx_to_jobs, job_ptr_to_vectors, config, jobs
    )
    return qidx_to_vectors


def _vector_text_search(
        config: Config, index_name: str, query: Union[str, dict], result_count: int = 5, offset: int = 0,
        searchable_attributes: Iterable[str] = None, filter_string: str = None, device: str = None,
        attributes_to_retrieve: Optional[List[str]] = None, boost: Optional[Dict] = None,
        image_download_headers: Optional[Dict] = None, context: Optional[Dict] = None,
        score_modifiers: Optional[ScoreModifier] = None, model_auth: Optional[ModelAuth] = None,
        highlights: bool = False) -> Dict:
    """
    
    Args:
        config:
        index_name:
        query: either a string query (which can be a URL or natural language text), or a dict of
            <query string>:<weight float> pairs.
        result_count:
        offset:
        searchable_attributes: Iterable of field names to search. If left as None, then all will
            be searched
        verbose: if 0 - nothing is printed. if 1 - data is printed without vectors, if 2 - full
            objects are printed out
        attributes_to_retrieve: if set, only returns these fields
        image_download_headers: headers for downloading images
        context: a dictionary to allow custom vectors in search
        score_modifiers: a dictionary to modify the score based on field values, for tensor search only
        model_auth: Authorisation details for downloading a model (if required)
        highlights: if True, highlights will be returned
    Returns:

    Note:
        - uses multisearch, which returns k results in each attribute. Not that much of a concern unless you have a
        ridiculous number of attributes
        - Should not be directly called by client - the search() method should
        be called. The search() method adds syncing
        - device should ALWAYS be set

    Output format:
        [
            {
                _id: doc_id
                doc: {# original document},
                highlights:[{}],
            },
        ]
    Future work:
        - max result count should be in a config somewhere
        - searching a non existent index should return a HTTP-type error
    """
    # # SEARCH TIMER-LOGGER (pre-processing)
    if not device:
        raise errors.InternalError("_vector_text_search cannot be called without `device`!")

    RequestMetricsStore.for_request().start("search.vector.processing_before_vespa")

    marqo_index = index_meta_cache.get_index(config=config, index_name=index_name)

    queries = [BulkSearchQueryEntity(
        q=query, searchableAttributes=searchable_attributes, searchMethod=SearchMethod.TENSOR, limit=result_count,
        offset=offset, showHighlights=False, filter=filter_string, attributesToRetrieve=attributes_to_retrieve,
        boost=boost, image_download_headers=image_download_headers, context=context, scoreModifiers=score_modifiers,
        index=index_name, modelAuth=model_auth
    )]
    with RequestMetricsStore.for_request().time(f"search.vector_inference_full_pipeline"):
        qidx_to_vectors: Dict[Qidx, List[float]] = run_vectorise_pipeline(config, queries, device)
    vectorised_text = list(qidx_to_vectors.values())[0]

    marqo_query = MarqoTensorQuery(
        index_name=index_name,
        vector_query=vectorised_text,
        filter=filter_string,
        limit=result_count,
        offset=offset,
        searchable_attributes=searchable_attributes,
        attributes_to_retrieve=attributes_to_retrieve,
        score_modifiers=score_modifiers.to_marqo_score_modifiers() if score_modifiers is not None else None
    )

    vespa_index = vespa_index_factory(marqo_index)
    vespa_query = vespa_index.to_vespa_query(marqo_query)

    total_preprocess_time = RequestMetricsStore.for_request().stop("search.vector.processing_before_vespa")
    logger.debug(
        f"search (tensor) pre-processing: took {(total_preprocess_time):.3f}ms to vectorize and process query.")

    # SEARCH TIMER-LOGGER (roundtrip)
    with RequestMetricsStore.for_request().time("search.vector.vespa",
                                                lambda t: logger.debug(f"Vespa search: took {t:.3f}ms")
                                                ):
        responses = config.vespa_client.query(**vespa_query)

    # SEARCH TIMER-LOGGER (post-processing)
    RequestMetricsStore.for_request().start("search.vector.postprocess")
    gathered_docs = gather_documents_from_response(responses, marqo_index, highlights, attributes_to_retrieve)

    if boost is not None:
        raise errors.MarqoWebError('Boosting is not currently supported with Vespa')
        # gathered_docs = boost_score(gathered_docs, boost, searchable_attributes)

    # completely_sorted = sort_chunks(gathered_docs)

    # if verbose:
    #     print("Chunk vector search, sorted result:")
    #     if verbose == 1:
    #         pprint.pprint(utils.truncate_dict_vectors(completely_sorted))
    #     elif verbose == 2:
    #         pprint.pprint(completely_sorted)

    total_postprocess_time = RequestMetricsStore.for_request().stop("search.vector.postprocess")
    logger.debug(
        f"search (tensor) post-processing: took {(total_postprocess_time):.3f}ms to sort and format "
        f"{len(gathered_docs)} results from Vespa."
    )

    return gathered_docs


def delete_index(config: Config, index_name):
    index_management = IndexManagement(vespa_client=config.vespa_client)
    try:
        index_management.delete_index_by_name(index_name)
    except core_exceptions.IndexNotFoundError as e:
        raise errors.IndexNotFoundError(f"Index {index_name} does not exist") from e

    if index_name in get_cache():
        del get_cache()[index_name]


<<<<<<< HEAD
def delete_batch_indexes(config: Config, index_names: List[str]):
    index_management = IndexManagement(vespa_client=config.vespa_client)
    index_management.batch_delete_indexes(index_names)


def clear_batch_indexes(config: Config, index_names: List[str]):
    import vespa.application as pyvespa
    pyvespa_client = pyvespa.Vespa(config.vespa_client.document_url)
    for index_name in index_names:
        pyvespa_client.delete_all_docs('content_default', index_name)


def get_indexes(config: Config):
    res = backend.get_cluster_indices(config=config)

    body = {
        'results': [
            {'index_name': ix} for ix in res
        ]
    }
    return body


def _select_model_from_media_type(media_type: Union[MediaType, str]) -> Union[MlModel, str]:
    if media_type == MediaType.text:
        return MlModel.bert
    elif media_type == MediaType.image:
        return MlModel.clip
    else:
        raise ValueError("_select_model_from_media_type(): "
                         "Received unknown media type: {}".format(media_type))


=======
>>>>>>> fd8c9e6e
def get_loaded_models() -> dict:
    available_models = s2_inference.get_available_models()
    message = {"models": []}

    for ix in available_models:
        if isinstance(ix, str):
            message["models"].append({"model_name": ix.split("||")[0], "model_device": ix.split("||")[-1]})
    return message


def eject_model(model_name: str, device: str) -> dict:
    try:
        result = s2_inference.eject_model(model_name, device)
    except s2_inference_errors.ModelNotInCacheError as e:
        raise errors.ModelNotInCacheError(message=str(e))
    return result


def get_cpu_info() -> dict:
    return {
        "cpu_usage_percent": f"{psutil.cpu_percent(1)} %",  # The number 1 is a time interval for CPU usage calculation.
        "memory_used_percent": f"{psutil.virtual_memory()[2]} %",
        # The number 2 is just a index number to get the expected results
        "memory_used_gb": f"{round(psutil.virtual_memory()[3] / 1000000000, 1)}",
        # The number 3 is just a index number to get the expected results
    }


def get_cuda_info() -> dict:
    if torch.cuda.is_available():
        return {"cuda_devices": [{"device_id": _device_id, "device_name": torch.cuda.get_device_name(_device_id),
                                  "memory_used": f"{round(torch.cuda.memory_allocated(_device_id) / 1024 ** 3, 1)} GiB",
                                  "total_memory": f"{round(torch.cuda.get_device_properties(_device_id).total_memory / 1024 ** 3, 1)} GiB"}
                                 for _device_id in range(torch.cuda.device_count())]}

    else:
        raise errors.HardwareCompatabilityError(message=str(
            "ERROR: cuda is not supported in your machine!!"
        ))


def vectorise_multimodal_combination_field_unstructured(field:str,
        field_content: Dict[str, str], doc_index: int,
        doc_id:str, device:str, marqo_index: UnstructuredMarqoIndex, image_repo, field_map:dict,
        model_auth: Optional[ModelAuth] = None
):
    '''
    This function is used to vectorise multimodal combination field.
    Over all this is a simplified version of the vectorise pipeline in add_documents. Specifically,
    1. we don't do any chunking here.
    2. we don't use image repo for concurrent downloading.
    Args:
        field_name: the name of the multimodal
        field_content: the subfields name and content, e.g.,
            {"subfield_one" : "content-1",
             "subfield_two" : "content-2"},
        unsuccessful_docs: a list to store all the unsuccessful documents
        total_vectorise_time: total vectorise time in the main body
        doc_index: the index of the document. This is an interator variable `i` in the main body to iterator throught the docs
        doc_id: the document id
        device: device from main body
        index_info: index_info from main body,
        model_auth: Model download authorisation information (if required)
    Returns:
        combo_chunk: the combo_chunk to be appended to the main body
        combo_document_is_valid:  if the document is a valid
        unsuccessful_docs: appended unsucessful_docs
        combo_total_vectorise_time: the vectorise time spent in combo field
        new_fields_from_multimodal_combination: the new fields from multimodal combination field that will be added to
            index properties

    '''
    combo_document_is_valid = True
    combo_vectorise_time_to_add = 0
    combo_chunk = {}
    unsuccessful_doc_to_append = tuple()
    new_fields_from_multimodal_combination = set()

    # Copy the important mutable objects from main body for safety purpose
    field_content_copy = copy.deepcopy(field_content)

    # 4 lists to store the field name and field content to vectorise.
    text_field_names = []
    text_content_to_vectorise = []

    image_field_names = []
    image_content_to_vectorise = []

    normalize_embeddings = marqo_index.normalize_embeddings
    infer_if_image = marqo_index.treat_urls_and_pointers_as_images

    if infer_if_image is False:
        text_field_names = list(field_content.keys())
        text_content_to_vectorise = list(field_content.values())
        new_fields_from_multimodal_combination =set([(sub_field_name, _infer_opensearch_data_type(sub_content)) for sub_field_name
        , sub_content in field_content.items()])
    else:
        for sub_field_name, sub_content in field_content.items():
            if isinstance(sub_content, str) and not _is_image(sub_content):
                text_field_names.append(sub_field_name)
                text_content_to_vectorise.append(sub_content)
            else:
                try:
                    if isinstance(sub_content, str) and marqo_index.treat_urls_and_pointers_as_images:
                        if not isinstance(image_repo[sub_content], Exception):
                            image_data = image_repo[sub_content]
                        else:
                            raise s2_inference_errors.S2InferenceError(
                                f"Could not find image found at `{sub_content}`. \n"
                                f"Reason: {str(image_repo[sub_content])}"
                            )
                    else:
                        image_data = sub_content

                    image_content_to_vectorise.append(image_data)
                    image_field_names.append(sub_field_name)

                except s2_inference_errors.S2InferenceError as e:
                    combo_document_is_valid = False
                    unsuccessful_doc_to_append = \
                        (doc_index, {'_id': doc_id, 'error': e.message,
                                     'status': int(errors.InvalidArgError.status_code),
                                     'code': errors.InvalidArgError.code})

                    return combo_chunk, combo_document_is_valid, unsuccessful_doc_to_append, combo_vectorise_time_to_add, new_fields_from_multimodal_combination
            new_fields_from_multimodal_combination.add((sub_field_name, _infer_opensearch_data_type(sub_content)))

    try:
        start_time = timer()
        text_vectors = []
        if len(text_content_to_vectorise) > 0:
            with RequestMetricsStore.for_request().time(f"create_vectors"):
                text_vectors = s2_inference.vectorise(
                    model_name=marqo_index.model.name,
                    model_properties=marqo_index.model.properties, content=text_content_to_vectorise,
                    device=device, normalize_embeddings=normalize_embeddings,
                    infer=infer_if_image, model_auth=model_auth
                )
        image_vectors = []
        if len(image_content_to_vectorise) > 0:
            with RequestMetricsStore.for_request().time(f"create_vectors"):
                image_vectors = s2_inference.vectorise(
                    model_name=marqo_index.model.name,
                    model_properties=marqo_index.model.properties, content=image_content_to_vectorise,
                    device=device, normalize_embeddings=normalize_embeddings,
                    infer=infer_if_image, model_auth=model_auth
                )
        end_time = timer()
        combo_vectorise_time_to_add += (end_time - start_time)
    except (s2_inference_errors.UnknownModelError,
            s2_inference_errors.InvalidModelPropertiesError,
            s2_inference_errors.ModelLoadError) as model_error:
        raise errors.BadRequestError(
            message=f'Problem vectorising query. Reason: {str(model_error)}',
            link="https://marqo.pages.dev/1.4.0/Models-Reference/dense_retrieval/"
        )
    except s2_inference_errors.S2InferenceError:
        combo_document_is_valid = False
        image_err = errors.InvalidArgError(message=f'Could not process given image: {field_content_copy}')
        unsuccessful_doc_to_append = \
            (doc_index, {'_id': doc_id, 'error': image_err.message, 'status': int(image_err.status_code),
                 'code': image_err.code})

        return combo_chunk, combo_document_is_valid, unsuccessful_doc_to_append, combo_vectorise_time_to_add, new_fields_from_multimodal_combination

    sub_field_name_list = text_field_names + image_field_names
    vectors_list = text_vectors + image_vectors

    if not len(sub_field_name_list) == len(vectors_list):
        raise errors.BatchInferenceSizeError(message=f"Batch inference size does not match content for multimodal field {field}")

    vector_chunk = np.squeeze(np.mean([np.array(vector) * field_map["weights"][sub_field_name] for sub_field_name, vector in zip(sub_field_name_list, vectors_list)], axis=0))

    if normalize_embeddings is True:
        vector_chunk = vector_chunk / np.linalg.norm(vector_chunk)

    combo_embeddings: List[float] = vector_chunk.tolist()
    combo_chunk: str = f"{field}::{json.dumps(field_content)}"

    return combo_chunk, combo_embeddings, combo_document_is_valid, unsuccessful_doc_to_append, combo_vectorise_time_to_add,

def vectorise_multimodal_combination_field_structured(
        field: str, multimodal_object: Dict[str, dict], doc: dict, doc_index: int,
        doc_id: str, device: str, marqo_index, image_repo, field_map: dict,
        model_auth: Optional[ModelAuth] = None
):
    """
    This function is used to vectorise multimodal combination field. The field content should
    have the following structure:
    field_conent = {"tensor_field_one" : {"weight":0.5, "parameter": "test-paramater-1"},
                    "tensor_field_two" : {"weight": 0.5, parameter": "test-parameter-2"}},
    Over all this is a simplified version of the vectorise pipeline in add_documents. Specifically,
    1. we don't do any chunking here.
    2. we don't use image repo for concurrent downloading.
    Args:
        field_content: the field content that is a dictionary
        copied: the copied document
        unsuccessful_docs: a list to store all the unsuccessful documents
        total_vectorise_time: total vectorise time in the main body
        doc_index: the index of the document. This is an interator variable `i` in the main body to iterator throught the docs
        doc_id: the document id
        device: device from main body
        marqo_index: index_info from main body,
        model_auth: Model download authorisation information (if required)
    Returns:
        combo_chunk: the combo_chunk to be appended to the main body
        combo_document_is_valid:  if the document is a valid
        unsuccessful_docs: appended unsucessful_docs
        combo_total_vectorise_time: the vectorise time spent in combo field

    """
    # field_content = {"tensor_field_one" : {"weight":0.5, "parameter": "test-paramater-1"},
    #                 "tensor_field_two" : {"weight": 0.5, parameter": "test-parameter-2"}},
    combo_document_is_valid = True
    combo_vectorise_time_to_add = 0
    combo_chunk = {}
    unsuccessful_doc_to_append = tuple()
    new_fields_from_multimodal_combination = set()

    # Copy the important mutable objects from main body for safety purpose
    multimodal_object_copy = copy.deepcopy(multimodal_object)

    # 4 lists to store the field name and field content to vectorise.
    text_field_names = []
    text_content_to_vectorise = []

    image_field_names = []
    image_content_to_vectorise = []

    normalize_embeddings = marqo_index.normalize_embeddings
    image_fields = [field.name for field in marqo_index.field_map_by_type[FieldType.ImagePointer]]

    for sub_field_name, sub_content in multimodal_object.items():
        if isinstance(sub_content, str) and sub_field_name not in image_fields:
            text_field_names.append(sub_field_name)
            text_content_to_vectorise.append(sub_content)
        else:
            try:
                if isinstance(sub_content, str):
                    if not isinstance(image_repo[sub_content], Exception):
                        image_data = image_repo[sub_content]
                    else:
                        raise s2_inference_errors.S2InferenceError(
                            f"Could not find image found at `{sub_content}`. \n"
                            f"Reason: {str(image_repo[sub_content])}"
                        )
                else:
                    image_data = sub_content

                image_content_to_vectorise.append(image_data)
                image_field_names.append(sub_field_name)

            except s2_inference_errors.S2InferenceError as e:
                combo_document_is_valid = False
                unsuccessful_doc_to_append = \
                    (doc_index, {'_id': doc_id, 'error': e.message,
                                 'status': int(errors.InvalidArgError.status_code),
                                 'code': errors.InvalidArgError.code})

                return combo_chunk, combo_document_is_valid, unsuccessful_doc_to_append, combo_vectorise_time_to_add

    try:
        start_time = timer()
        text_vectors = []
        if len(text_content_to_vectorise) > 0:
            with RequestMetricsStore.for_request().time(f"create_vectors"):
                text_vectors = s2_inference.vectorise(
                    model_name=marqo_index.model.name,
                    model_properties=marqo_index.model.get_properties(), content=text_content_to_vectorise,
                    device=device, normalize_embeddings=normalize_embeddings,
                    infer=False, model_auth=model_auth
                )
        image_vectors = []
        if len(image_content_to_vectorise) > 0:
            with RequestMetricsStore.for_request().time(f"create_vectors"):
                image_vectors = s2_inference.vectorise(
                    model_name=marqo_index.model_name,
                    model_properties=marqo_index.model.get_properties(), content=image_content_to_vectorise,
                    device=device, normalize_embeddings=normalize_embeddings,
                    infer=True, model_auth=model_auth
                )
        end_time = timer()
        combo_vectorise_time_to_add += (end_time - start_time)
    except (s2_inference_errors.UnknownModelError,
            s2_inference_errors.InvalidModelPropertiesError,
            s2_inference_errors.ModelLoadError) as model_error:
        raise errors.BadRequestError(
            message=f'Problem vectorising query. Reason: {str(model_error)}',
            link="https://marqo.pages.dev/latest/Models-Reference/dense_retrieval/"
        )
    except s2_inference_errors.S2InferenceError:
        combo_document_is_valid = False
        image_err = errors.InvalidArgError(message=f'Could not process given image: {multimodal_object_copy}')
        unsuccessful_doc_to_append = \
            (doc_index, {'_id': doc_id, 'error': image_err.message, 'status': int(image_err.status_code),
                         'code': image_err.code})

        return combo_chunk, combo_document_is_valid, unsuccessful_doc_to_append, combo_vectorise_time_to_add

    sub_field_name_list = text_field_names + image_field_names
    vectors_list = text_vectors + image_vectors

    if not len(sub_field_name_list) == len(vectors_list):
        raise errors.BatchInferenceSizeError(
            message=f"Batch inference size does not match content for multimodal field {field}")

    vector_chunk = np.squeeze(np.mean(
        [np.array(vector) * field_map["weights"][sub_field_name] for sub_field_name, vector in
         zip(sub_field_name_list, vectors_list)], axis=0))

    if normalize_embeddings is True:
        vector_chunk = vector_chunk / np.linalg.norm(vector_chunk)

    vector_chunk = vector_chunk.tolist()

    combo_chunk = dict({
        TensorField.marqo_knn_field: vector_chunk,
        TensorField.field_content: json.dumps(multimodal_object),
        TensorField.field_name: field,
    })
    return combo_chunk, combo_document_is_valid, unsuccessful_doc_to_append, combo_vectorise_time_to_add


def delete_documents(config: Config, index_name: str, doc_ids: List[str], auto_refresh):
    """Delete documents from the Marqo index with the given doc_ids """
    # Make sure the index exists
    _ = index_meta_cache.get_index(config=config, index_name=index_name)

    return delete_docs.delete_documents(
        config=config,
        del_request=MqDeleteDocsRequest(
            index_name=index_name,
            document_ids=doc_ids,
            auto_refresh=auto_refresh)
    )<|MERGE_RESOLUTION|>--- conflicted
+++ resolved
@@ -69,16 +69,13 @@
 from marqo.tensor_search.enums import (
     Device, TensorField, SearchMethod, EnvVars
 )
-<<<<<<< HEAD
 from marqo.core.models.marqo_index import IndexType
 import marqo.core.unstructured_vespa_index.common as unstructured_common
 from marqo.tensor_search.enums import IndexSettingsField as NsField
 from marqo.tensor_search.formatting import _clean_doc
 from marqo.tensor_search.health import generate_heath_check_response
 from marqo.tensor_search.index_meta_cache import get_cache, get_index_info, get_index
-=======
 from marqo.tensor_search.index_meta_cache import get_cache, get_index
->>>>>>> fd8c9e6e
 from marqo.tensor_search.models.add_docs_objects import AddDocsParams
 from marqo.tensor_search.models.api_models import BulkSearchQueryEntity, ScoreModifier
 from marqo.tensor_search.models.delete_docs_objects import MqDeleteDocsRequest
@@ -1256,7 +1253,6 @@
             return [k for k, _ in ordered_queries], []
 
 
-<<<<<<< HEAD
 def construct_msearch_body_elements(searchableAttributes: List[str], offset: int, filter_string: str,
                                     index_info: IndexInfo, result_count: int, query_vector: List[float],
                                     attributes_to_retrieve: List[str], index_name: str,
@@ -1353,9 +1349,7 @@
 
 def gather_documents_from_response(response: QueryResult, marqo_index: MarqoIndex, highlights: bool,
                                    attributes_to_retrieve: List[str]) -> Dict[str, Any]:
-=======
 def gather_documents_from_response(response: QueryResult, marqo_index: MarqoIndex, highlights: bool) -> Dict[str, Any]:
->>>>>>> fd8c9e6e
     """
     Convert a VespaQueryResponse to a Marqo search response
     """
@@ -1736,7 +1730,6 @@
         del get_cache()[index_name]
 
 
-<<<<<<< HEAD
 def delete_batch_indexes(config: Config, index_names: List[str]):
     index_management = IndexManagement(vespa_client=config.vespa_client)
     index_management.batch_delete_indexes(index_names)
@@ -1770,8 +1763,6 @@
                          "Received unknown media type: {}".format(media_type))
 
 
-=======
->>>>>>> fd8c9e6e
 def get_loaded_models() -> dict:
     available_models = s2_inference.get_available_models()
     message = {"models": []}
