"""tensor search logic

API Notes:
    - Some fields beginning with a double underscore "__" are protected and used for our internal purposes.
    - Examples include:
        __field_name
        __field_content
        __doc_chunk_relation
        __chunk_ids
        fields beginning with "__vector_"
    - The "_id" field isn't a real field. It's a way to declare an ID. Internally we use it as the ID
        for the doc. The doc is stored without this field in its body

Notes on search behaviour with caching and searchable attributes:
    The behaviour of lexical search and vector search differs when it comes to
    interactions between the cache and searchable attributes.

    This issue should just occur on the first search when another user adds a
    new field, as the index cache updates in the background during the search.

    Lexical search:
        - Searching an existing but uncached field will return the best result
            (the uncached field will be searched)
        - Searching all fields will return a poor result
            (the uncached field won’t be searched)
    Vector search:
        - Searching an existing but uncached field will return no results (the
            uncached field won’t be searched)
        - Searching all fields will return a poor result (the uncached field
            won’t be searched)

"""
import copy
import json
from collections import defaultdict
from timeit import default_timer as timer
import functools
import pprint
import typing
from marqo.tensor_search.models.private_models import ModelAuth
import uuid
from typing import List, Optional, Union, Iterable, Sequence, Dict, Any, Tuple
from marqo.tensor_search.models.add_docs_objects import AddDocsParams
import numpy as np
from PIL import Image
import marqo.config as config
from marqo.tensor_search.models.delete_docs_objects import MqDeleteDocsRequest
from marqo.tensor_search.enums import (
    Device, MediaType, MlModel, TensorField, SearchMethod, OpenSearchDataType,
    EnvVars
)
from marqo.tensor_search.enums import IndexSettingsField as NsField
from marqo.tensor_search import utils, backend, validation, configs, add_docs
from marqo.tensor_search.formatting import _clean_doc
from marqo.tensor_search.index_meta_cache import get_cache, get_index_info
from marqo.tensor_search import index_meta_cache
from marqo.tensor_search.models.api_models import BulkSearchQuery, BulkSearchQueryEntity, ScoreModifier
from marqo.tensor_search.models.search import Qidx, JHash, SearchContext, VectorisedJobs, VectorisedJobPointer
from marqo.tensor_search.models.index_info import IndexInfo
from marqo.tensor_search.models.external_apis.abstract_classes import ExternalAuth
from marqo.tensor_search.telemetry import RequestMetricsStore
from marqo.tensor_search.utils import add_timing
from marqo.tensor_search import delete_docs
from marqo.s2_inference.processing import text as text_processor
from marqo.s2_inference.processing import image as image_processor
from marqo.s2_inference.clip_utils import _is_image
from marqo.s2_inference.reranking import rerank
from marqo.s2_inference import s2_inference
import torch.cuda
import psutil
# We depend on _httprequests.py for now, but this may be replaced in the future, as
# _httprequests.py is designed for the client
from marqo._httprequests import HttpRequests
from marqo.config import Config
from marqo import errors
from marqo.s2_inference import errors as s2_inference_errors
import threading
from dataclasses import replace
from marqo.tensor_search.tensor_search_logging import get_logger

logger = get_logger(__name__)


def create_vector_index(
        config: Config, index_name: str, media_type: Union[str, MediaType] = MediaType.default,
        refresh_interval: str = "1s", index_settings=None):
    """
    Args:
        media_type: 'text'|'image'
    """
    validation.validate_index_name(index_name)

    if index_settings is not None:
        if NsField.index_defaults in index_settings:
            _check_model_name(index_settings)
        the_index_settings = _autofill_index_settings(index_settings=index_settings)
    else:
        the_index_settings = configs.get_default_index_settings()

    validation.validate_settings_object(settings_object=the_index_settings)

    vector_index_settings = {
        "settings": {
            "index": {
                "knn": True,
                "knn.algo_param.ef_search": 100,
                "refresh_interval": refresh_interval,
                "store.hybrid.mmap.extensions": ["nvd", "dvd", "tim", "tip", "dim", "kdd", "kdi", "cfs", "doc", "vec",
                                                 "vex"]
            },
            "number_of_shards": the_index_settings[NsField.number_of_shards],
            "number_of_replicas": the_index_settings[NsField.number_of_replicas],
        },
        "mappings": {
            "_meta": {
                "media_type": media_type,
            },
            "dynamic_templates": [
                {
                    "strings": {
                        "match_mapping_type": "string",
                        "mapping": {
                            "type": "text"
                        }
                    }
                }
            ],
            "properties": {
                TensorField.chunks: {
                    "type": "nested",
                    "properties": {
                        TensorField.field_name: {
                            "type": "keyword"
                        },
                        TensorField.field_content: {
                            "type": "text"
                        },
                    }
                }
            }
        }
    }
    max_marqo_fields = utils.read_env_vars_and_defaults(EnvVars.MARQO_MAX_INDEX_FIELDS)

    if max_marqo_fields is not None:
        max_os_fields = _marqo_field_limit_to_os_limit(int(max_marqo_fields))
        vector_index_settings["settings"]["mapping"] = {"total_fields": {"limit": int(max_os_fields)}}

    # TODO: move this into own function
    def add_knn_field(ix_settings: dict):
        """
        this adds the OpenSearch knn field to the index's mappings

        Args:
            ix_settings:
        """
        ix_settings_with_knn = ix_settings.copy()
        # TODO: use enum for vector field name
        ix_settings_with_knn["mappings"]["properties"][TensorField.chunks]["properties"][TensorField.marqo_knn_field] = {
            "type": "knn_vector",
            "dimension": (
                _get_model_properties_from_index_defaults(
                    index_defaults=(
                        ix_settings["mappings"]["_meta"]
                        ["index_settings"][NsField.index_defaults]),
                    model_name=(
                        ix_settings["mappings"]["_meta"]
                        ["index_settings"][NsField.index_defaults][NsField.model])
                )["dimensions"]
            ),
            "method": (
                ix_settings["mappings"]["_meta"]
                ["index_settings"][NsField.index_defaults][NsField.ann_parameters]
            )
        }
        return ix_settings_with_knn

    model_name = the_index_settings[NsField.index_defaults][NsField.model]
    vector_index_settings["mappings"]["_meta"][NsField.index_settings] = the_index_settings
    vector_index_settings["mappings"]["_meta"]["model"] = model_name

    vector_index_settings_with_knn = add_knn_field(ix_settings=vector_index_settings)

    logger.debug(f"Creating index {index_name} with settings: {vector_index_settings_with_knn}")
    response = HttpRequests(config).put(path=index_name, body=vector_index_settings_with_knn)

    get_cache()[index_name] = IndexInfo(
        model_name=model_name, properties=vector_index_settings_with_knn["mappings"]["properties"].copy(),
        index_settings=the_index_settings
    )
    return response


def _check_model_name(index_settings):
    """Ensures that if model_properties is given, then model_name is given as well
    """
    model_name = index_settings[NsField.index_defaults].get(NsField.model)
    model_properties = index_settings[NsField.index_defaults].get(NsField.model_properties)
    if model_properties is not None and model_name is None:
        raise s2_inference_errors.UnknownModelError(f"No model name found for model_properties={model_properties}")


def _marqo_field_limit_to_os_limit(marqo_index_field_limit: int) -> int:
    """Translates a Marqo Index Field limit (that a Marqo user will set)
    into the equivalent limit for Marqo-OS

    Each Marqo field generates 2 Marqo-OS fields:
        - One for its content
        - One for filtering

    There are also 4 fields that will be generated on a Marqo index, in most
    cases:
        - one for __vector_marqo_knn_field
        - one for the chunks field
        - one for chunk's __field_content
        - one for chunk's __field_name

    Returns:
        The corresponding Marqo-OS limit
    """
    return (marqo_index_field_limit * 2) + 4


def _autofill_index_settings(index_settings: dict):
    """A half-complete index settings will be auto filled"""

    # TODO: validated conflicting settings
    # treat_urls_and_pointers_as_images

    copied_settings = index_settings.copy()
    default_settings = configs.get_default_index_settings()

    copied_settings = utils.merge_dicts(default_settings, copied_settings)

    if NsField.treat_urls_and_pointers_as_images in copied_settings[NsField.index_defaults] and \
            copied_settings[NsField.index_defaults][NsField.treat_urls_and_pointers_as_images] is True \
            and copied_settings[NsField.index_defaults][NsField.model] is None:
        copied_settings[NsField.index_defaults][NsField.model] = MlModel.clip

    # text preprocessing subfields - fills any missing sub-dict fields if some of the first level are present
    for key in list(default_settings[NsField.index_defaults][NsField.text_preprocessing]):
        if key not in copied_settings[NsField.index_defaults][NsField.text_preprocessing] or \
                copied_settings[NsField.index_defaults][NsField.text_preprocessing][key] is None:
            copied_settings[NsField.index_defaults][NsField.text_preprocessing][key] \
                = default_settings[NsField.index_defaults][NsField.text_preprocessing][key]

    # image preprocessing sub fields - fills any missing sub-dict fields
    for key in list(default_settings[NsField.index_defaults][NsField.image_preprocessing]):
        if key not in copied_settings[NsField.index_defaults][NsField.image_preprocessing] or \
                copied_settings[NsField.index_defaults][NsField.image_preprocessing][key] is None:
            copied_settings[NsField.index_defaults][NsField.image_preprocessing][key] \
                = default_settings[NsField.index_defaults][NsField.image_preprocessing][key]

    return copied_settings


def get_stats(config: Config, index_name: str):
    doc_count = HttpRequests(config).post(path=F"{index_name}/_count")["count"]
    return {
        "numberOfDocuments": doc_count
    }


def _infer_opensearch_data_type(
        sample_field_content: typing.Any) -> Union[OpenSearchDataType, None]:
    """
    Raises:
        Exception if sample_field_content is a dict
    """
    if isinstance(sample_field_content, Sequence) and len(sample_field_content) > 0:
        # OpenSearch requires that all content of an array be the same type.
        # This function doesn't validate.
        to_check = sample_field_content[0]
    else:
        to_check = sample_field_content

    if isinstance(to_check, dict):
        raise errors.MarqoError("Field content can't be an object. An object should not be passed into _infer_opensearch_data_type"
                                     "to check.")
    elif isinstance(to_check, str):
        return OpenSearchDataType.text
    else:
        return None


def _get_chunks_for_field(field_name: str, doc_id: str, doc):
    # Find the chunks with a specific __field_name in a doc
    # Note: for a chunkless doc (nothing was tensorised) --> doc["_source"]["__chunks"] == []
    return [chunk for chunk in doc["_source"]["__chunks"] if chunk["__field_name"] == field_name]


def add_documents(config: Config, add_docs_params: AddDocsParams):
    """
    Args:
        config: Config object
        add_docs_params: add_documents()'s parameters
    """
    # ADD DOCS TIMER-LOGGER (3)

    RequestMetricsStore.for_request().start("add_documents.processing_before_opensearch")
    start_time_3 = timer()

    if add_docs_params.mappings is not None:
        validation.validate_mappings_object(mappings_object=add_docs_params.mappings)

    t0 = timer()
    bulk_parent_dicts = []

    try:
        index_info = backend.get_index_info(config=config, index_name=add_docs_params.index_name)
    except errors.IndexNotFoundError:
        raise errors.IndexNotFoundError(f"Cannot add documents to non-existent index {add_docs_params.index_name}")

    if len(add_docs_params.docs) == 0:
        raise errors.BadRequestError(message="Received empty add documents request")

    if add_docs_params.mappings is not None:
        validate_mappings = validation.validate_mappings(add_docs_params.mappings)

    existing_fields = set(index_info.properties.keys())
    new_fields = set()

    # A dict to store the multimodal_fields and their (child_fields, opensearch_type)
    # dict = {parent_field_1 : set((child_field_1, type), ),
    #      =  parent_field_2 : set((child_field_1, type), )}
    # Check backend to see the differences between multimodal_fields and new_fields
    new_obj_fields = dict()

    unsuccessful_docs = []
    total_vectorise_time = 0
    batch_size = len(add_docs_params.docs)
    image_repo = {}

    if index_info.index_settings[NsField.index_defaults][NsField.treat_urls_and_pointers_as_images]:
        with RequestMetricsStore.for_request().time(
            "image_download.full_time",
            lambda t: logger.debug(
                f"add_documents image download: took {t:.3f}ms to concurrently download "
                f"images for {batch_size} docs using {add_docs_params.image_download_thread_count} threads"
            )
        ):
            image_repo = add_docs.download_images(docs=add_docs_params.docs, thread_count=20,
                                                non_tensor_fields=tuple(add_docs_params.non_tensor_fields),
                                                image_download_headers=add_docs_params.image_download_headers)

    if add_docs_params.use_existing_tensors:
        doc_ids = []

        # Iterate through the list in reverse, only latest doc with dupe id gets added.
        for i in range(len(add_docs_params.docs)-1, -1, -1):
            if ("_id" in add_docs_params.docs[i]) and (add_docs_params.docs[i]["_id"] not in doc_ids):
                doc_ids.append(add_docs_params.docs[i]["_id"])
        existing_docs = _get_documents_for_upsert(
            config=config, index_name=add_docs_params.index_name, document_ids=doc_ids)

    for i, doc in enumerate(add_docs_params.docs):

        indexing_instructions = {'index': {"_index": add_docs_params.index_name}}
        copied = copy.deepcopy(doc)

        document_is_valid = True
        new_fields_from_doc = set()

        doc_id = None
        try:
            validation.validate_doc(doc)

            if "_id" in doc:
                doc_id = validation.validate_id(doc["_id"])
                del copied["_id"]
            else:
                doc_id = str(uuid.uuid4())

            [validation.validate_field_name(field) for field in copied]
        except errors.__InvalidRequestError as err:
            unsuccessful_docs.append(
                (i, {'_id': doc_id if doc_id is not None else '',
                     'error': err.message, 'status': int(err.status_code), 'code': err.code})
            )
            continue

        indexing_instructions["index"]["_id"] = doc_id
        if add_docs_params.use_existing_tensors:
            matching_doc = [doc for doc in existing_docs["docs"] if doc["_id"] == doc_id]
            # Should only have 1 result, as only 1 id matches
            if len(matching_doc) == 1:
                existing_doc = matching_doc[0]
            # When a request isn't sent to get matching docs, because the added docs don't
            # have IDs:
            elif len(matching_doc) == 0:
                existing_doc = {"found": False}
            else:
                raise errors.InternalError(message= f"Upsert: found {len(matching_doc)} matching docs for {doc_id} when only 1 or 0 should have been found.")

        # Metadata can be calculated here at the doc level.
        # Only add chunk values which are string, boolean, numeric or dictionary.
        # Dictionary keys will be store in a list.
        chunk_values_for_filtering = {}
        for key, value in copied.items():
            if not (isinstance(value, str) or isinstance(value, float)
                    or isinstance(value, bool) or isinstance(value, int)
                    or isinstance(value, list) or isinstance(value, dict)):
                continue
            chunk_values_for_filtering[key] = value

        chunks = []

        for field in copied:

            try:
                field_content = validation.validate_field_content(
                    field_content=copied[field], is_non_tensor_field=field in add_docs_params.non_tensor_fields)
                if isinstance(field_content, dict):
                    field_content = validation.validate_dict(
                        field=field, field_content=field_content,
                        is_non_tensor_field=field in add_docs_params.non_tensor_fields,
                        mappings=add_docs_params.mappings)
            except errors.InvalidArgError as err:
                document_is_valid = False
                unsuccessful_docs.append(
                    (i, {'_id': doc_id, 'error': err.message, 'status': int(err.status_code),
                         'code': err.code})
                )
                break

            if (field not in existing_fields) and (not isinstance(field_content, dict)):
                new_fields_from_doc.add((field, _infer_opensearch_data_type(copied[field])))

            # Don't process text/image fields when explicitly told not to.
            if field in add_docs_params.non_tensor_fields:
                continue

            # chunks generated by processing this field for this doc:
            chunks_to_append = []
            # Check if content of this field changed. If no, skip all chunking and vectorisation
            if (add_docs_params.use_existing_tensors
                    and existing_doc["found"]
                    and (field in existing_doc["_source"]) and (existing_doc["_source"][field] == field_content)):
                chunks_to_append = _get_chunks_for_field(field_name=field, doc_id=doc_id, doc=existing_doc)

            # Chunk and vectorise, since content changed.
            elif isinstance(field_content, (str, Image.Image)):

                # TODO: better/consistent handling of a no-op for processing (but still vectorize)

                # 1. check if urls should be downloaded -> "treat_pointers_and_urls_as_images":True
                # 2. check if it is a url or pointer
                # 3. If yes in 1 and 2, download blindly (without type)
                # 4. Determine media type of downloaded
                # 5. load correct media type into memory -> PIL (images), videos (), audio (torchaudio)
                # 6. if chunking -> then add the extra chunker

                if isinstance(field_content, str) and not _is_image(field_content):
                    # text processing pipeline:
                    split_by = index_info.index_settings[NsField.index_defaults][NsField.text_preprocessing][
                        NsField.split_method]
                    split_length = index_info.index_settings[NsField.index_defaults][NsField.text_preprocessing][
                        NsField.split_length]
                    split_overlap = index_info.index_settings[NsField.index_defaults][NsField.text_preprocessing][
                        NsField.split_overlap]
                    content_chunks = text_processor.split_text(field_content, split_by=split_by,
                                                               split_length=split_length, split_overlap=split_overlap)
                    text_chunks = content_chunks
                else:
                    # TODO put the logic for getting field parameters into a function and add per field options
                    image_method = index_info.index_settings[NsField.index_defaults][NsField.image_preprocessing][
                        NsField.patch_method]
                    # the chunk_image contains the no-op logic as of now - method = None will be a no-op
                    try:
                        # in the future, if we have different chunking methods, make sure we catch possible
                        # errors of different types generated here, too.
                        if isinstance(field_content, str) and index_info.index_settings[NsField.index_defaults][
                            NsField.treat_urls_and_pointers_as_images]:
                            if not isinstance(image_repo[field_content], Exception):
                                image_data = image_repo[field_content]
                            else:
                                raise s2_inference_errors.S2InferenceError(
                                    f"Could not find image found at `{field_content}`. \n"
                                    f"Reason: {str(image_repo[field_content])}"
                                )
                        else:
                            image_data = field_content
                        if image_method not in [None, 'none', '', "None", ' ']:
                            content_chunks, text_chunks = image_processor.chunk_image(
                                image_data, device=add_docs_params.device, method=image_method)
                        else:
                            # if we are not chunking, then we set the chunks as 1-len lists
                            # content_chunk is the PIL image
                            # text_chunk refers to URL
                            content_chunks, text_chunks = [image_data], [field_content]
                    except s2_inference_errors.S2InferenceError as e:
                        document_is_valid = False
                        unsuccessful_docs.append(
                            (i, {'_id': doc_id, 'error': e.message,
                                 'status': int(errors.InvalidArgError.status_code),
                                 'code': errors.InvalidArgError.code})
                        )
                        break

                normalize_embeddings = index_info.index_settings[NsField.index_defaults][
                    NsField.normalize_embeddings]
                infer_if_image = index_info.index_settings[NsField.index_defaults][
                    NsField.treat_urls_and_pointers_as_images]

                try:
                    # in the future, if we have different underlying vectorising methods, make sure we catch possible
                    # errors of different types generated here, too.

                    # ADD DOCS TIMER-LOGGER (4)
                    start_time = timer()
                    with RequestMetricsStore.for_request().time(f"add_documents.create_vectors"):
                        vector_chunks = s2_inference.vectorise(
                            model_name=index_info.model_name,
                            model_properties=_get_model_properties(index_info), content=content_chunks,
                            device=add_docs_params.device, normalize_embeddings=normalize_embeddings,
                            infer=infer_if_image, model_auth=add_docs_params.model_auth
                        )

                    end_time = timer()
                    total_vectorise_time += (end_time - start_time)
                except (s2_inference_errors.UnknownModelError,
                        s2_inference_errors.InvalidModelPropertiesError,
                        s2_inference_errors.ModelLoadError,
                        s2_inference.ModelDownloadError) as model_error:
                    raise errors.BadRequestError(
                        message=f'Problem vectorising query. Reason: {str(model_error)}',
                        link="https://marqo.pages.dev/latest/Models-Reference/dense_retrieval/"
                    )
                except s2_inference_errors.S2InferenceError:
                    document_is_valid = False
                    image_err = errors.InvalidArgError(message=f'Could not process given image: {field_content}')
                    unsuccessful_docs.append(
                        (i, {'_id': doc_id, 'error': image_err.message, 'status': int(image_err.status_code),
                             'code': image_err.code})
                    )
                    break
                if (len(vector_chunks) != len(text_chunks)):
                    raise RuntimeError(
                        f"the input content after preprocessing and its vectorized counterparts must be the same length."
                        f"recevied text_chunks={len(text_chunks)} and vector_chunks={len(vector_chunks)}. "
                        f"check the preprocessing functions and try again. ")

                for text_chunk, vector_chunk in zip(text_chunks, vector_chunks):
                    # We do not put in metadata yet at this stage.
                    chunks_to_append.append({
                        TensorField.marqo_knn_field: vector_chunk,
                        TensorField.field_content: text_chunk,
                        TensorField.field_name: field
                    })

            elif isinstance(field_content, dict):
                if add_docs_params.mappings[field]["type"] == "multimodal_combination":
                    (combo_chunk, combo_document_is_valid,
                     unsuccessful_doc_to_append, combo_vectorise_time_to_add,
                     new_fields_from_multimodal_combination) = vectorise_multimodal_combination_field(
                            field, field_content, copied, i, doc_id, add_docs_params.device, index_info,
                            image_repo, add_docs_params.mappings[field], model_auth=add_docs_params.model_auth)
                    total_vectorise_time = total_vectorise_time + combo_vectorise_time_to_add
                    if combo_document_is_valid is False:
                        unsuccessful_docs.append(unsuccessful_doc_to_append)
                        break
                    else:
                        if field not in new_obj_fields:
                            new_obj_fields[field] = set()
                        new_obj_fields[field] = new_obj_fields[field].union(new_fields_from_multimodal_combination)
                        # TODO: we may want to use chunks_to_append here to make it uniform with use_existing_tensors and normal vectorisation
                        chunks.append({**combo_chunk, **chunk_values_for_filtering})
                        continue
            
            # Add chunks_to_append along with doc metadata to total chunks
            for chunk in chunks_to_append:
                chunks.append({**chunk, **chunk_values_for_filtering})

        if document_is_valid:
            new_fields = new_fields.union(new_fields_from_doc)
            copied[TensorField.chunks] = chunks
            bulk_parent_dicts.append(indexing_instructions)
            bulk_parent_dicts.append(copied)

    total_preproc_time = 0.001 * RequestMetricsStore.for_request().stop("add_documents.processing_before_opensearch")
    logger.debug(f"      add_documents pre-processing: took {(total_preproc_time):.3f}s total for {batch_size} docs, "
                f"for an average of {(total_preproc_time / batch_size):.3f}s per doc.")

    logger.debug(f"          add_documents vectorise: took {(total_vectorise_time):.3f}s for {batch_size} docs, "
                f"for an average of {(total_vectorise_time / batch_size):.3f}s per doc.")

    if bulk_parent_dicts:
        # the HttpRequest wrapper handles error logic
        update_mapping_response = backend.add_customer_field_properties(
            config=config, index_name=add_docs_params.index_name, customer_field_names=new_fields,
            model_properties=_get_model_properties(index_info), multimodal_combination_fields=new_obj_fields)

        # ADD DOCS TIMER-LOGGER (5)
        start_time_5 = timer()
<<<<<<< HEAD
        serialised_body = utils.dicts_to_jsonl(bulk_parent_dicts)
        index_parent_response = HttpRequests(config).post(
            path="_bulk", body=serialised_body)
        logger.debug(f"add_documents sent request to Marqo-os:\n{serialised_body}")
=======
        with RequestMetricsStore.for_request().time("add_documents.opensearch._bulk"):
            index_parent_response = HttpRequests(config).post(
                path="_bulk", body=utils.dicts_to_jsonl(bulk_parent_dicts)
            )
        RequestMetricsStore.for_request().add_time("add_documents.opensearch._bulk.internal", float(index_parent_response["took"]))

>>>>>>> 56ff881e
        end_time_5 = timer()
        total_http_time = end_time_5 - start_time_5
        total_index_time = index_parent_response["took"] * 0.001
        logger.debug(
            f"      add_documents roundtrip: took {(total_http_time):.3f}s to send {batch_size} docs (roundtrip) to Marqo-os, "
            f"for an average of {(total_http_time / batch_size):.3f}s per doc.")

        logger.debug(
            f"          add_documents Marqo-os index: took {(total_index_time):.3f}s for Marqo-os to index {batch_size} docs, "
            f"for an average of {(total_index_time / batch_size):.3f}s per doc.")
    else:
        index_parent_response = None

    with RequestMetricsStore.for_request().time("add_documents.postprocess"):
        if add_docs_params.auto_refresh:
            HttpRequests(config).post(path=F"{add_docs_params.index_name}/_refresh")

        t1 = timer()

        def translate_add_doc_response(response: Optional[dict], time_diff: float) -> dict:
            """translates OpenSearch response dict into Marqo dict"""
            item_fields_to_remove = ['_index', '_primary_term', '_seq_no', '_shards', '_version']
            result_dict = {}
            new_items = []

            if response is not None:
                copied_res = copy.deepcopy(response)

                result_dict['errors'] = copied_res['errors']
                actioned = "index"

                for item in copied_res["items"]:
                    for to_remove in item_fields_to_remove:
                        if to_remove in item[actioned]:
                            del item[actioned][to_remove]
                    new_items.append(item[actioned])

            if unsuccessful_docs:
                result_dict['errors'] = True

            for loc, error_info in unsuccessful_docs:
                new_items.insert(loc, error_info)

            result_dict["processingTimeMs"] = time_diff * 1000
            result_dict["index_name"] = add_docs_params.index_name
            result_dict["items"] = new_items
            return result_dict

        return translate_add_doc_response(response=index_parent_response, time_diff=t1 - t0)


def get_document_by_id(
        config: Config, index_name: str, document_id: str, show_vectors: bool = False):
    """returns document by its ID"""
    validation.validate_id(document_id)
    res = HttpRequests(config).get(
        f'{index_name}/_doc/{document_id}'
    )
    if "_source" in res:
        return _clean_doc(res["_source"], doc_id=document_id, include_vectors=show_vectors)
    else:
        return res


def get_documents_by_ids(
        config: Config, index_name: str, document_ids: List[str],
        show_vectors: bool = False,
):
    """returns documents by their IDs"""
    if not isinstance(document_ids, typing.Collection):
        raise errors.InvalidArgError("Get documents must be passed a collection of IDs!")
    if len(document_ids) <= 0:
        raise errors.InvalidArgError("Can't get empty collection of IDs!")
    max_docs_limit = utils.read_env_vars_and_defaults(EnvVars.MARQO_MAX_RETRIEVABLE_DOCS)
    if max_docs_limit is not None and len(document_ids) > int(max_docs_limit):
        raise errors.IllegalRequestedDocCount(
            f"{len(document_ids)} documents were requested, which is more than the allowed limit of [{max_docs_limit}], "
            f"set by the environment variable `{EnvVars.MARQO_MAX_RETRIEVABLE_DOCS}`")
    docs = [
        {"_index": index_name, "_id": validation.validate_id(doc_id)}
        for doc_id in document_ids
    ]
    if not show_vectors:
        for d in docs:
            d["_source"] = dict()
            d["_source"]["exclude"] = f"*{TensorField.vector_prefix}*"
    res = HttpRequests(config).get(
        f'_mget/',
        body={
            "docs": docs,
        }
    )
    if "docs" in res:
        to_return = {
            "results": []
        }
        for doc in res['docs']:
            if not doc['found']:
                to_return['results'].append({
                    '_id': doc['_id'],
                    TensorField.found: False})
            else:
                to_return['results'].append(
                    {TensorField.found: True,
                     **_clean_doc(doc["_source"], doc_id=doc["_id"], include_vectors=show_vectors)})
        return to_return
    else:
        return res


def _get_documents_for_upsert(
        config: Config, index_name: str, document_ids: List[str],
        show_vectors: bool = False,
):
    """returns document chunks and content"""
    if not isinstance(document_ids, typing.Collection):
        raise errors.InvalidArgError("Get documents must be passed a collection of IDs!")

    # If we receive an invalid ID, we skip it
    valid_doc_ids = []
    for d_id in document_ids:
        try:
            validation.validate_id(d_id)
            valid_doc_ids.append(d_id)
        except errors.InvalidDocumentIdError:
            pass

    if len(valid_doc_ids) <= 0:
        return {"docs": []}
    max_docs_limit = utils.read_env_vars_and_defaults(EnvVars.MARQO_MAX_RETRIEVABLE_DOCS)
    if max_docs_limit is not None and len(document_ids) > int(max_docs_limit):
        raise errors.IllegalRequestedDocCount(
            f"{len(document_ids)} documents were requested, which is more than the allowed limit of [{max_docs_limit}], "
            f"set by the environment variable `{EnvVars.MARQO_MAX_RETRIEVABLE_DOCS}`")

    # Chunk Docs (get field name, field content, vectors)

    chunk_docs = [
        {"_index": index_name, "_id": doc_id,
         "_source": {"include": [f"__chunks.__field_content", f"__chunks.__field_name", f"__chunks.__vector_*"]}}
        for doc_id in valid_doc_ids
    ]

    data_docs = [
        {"_index": index_name, "_id": doc_id, "_source": {"exclude": "__chunks.*"}}
        for doc_id in valid_doc_ids
    ]

    res = HttpRequests(config).get(
        f'_mget/',
        body={
            "docs": chunk_docs + data_docs,
        }
    )

    # Combine the 2 query results (loop through each doc id)
    combined_result = []

    for doc_id in valid_doc_ids:
        # There should always be 2 results per doc.
        result_list = [doc for doc in res["docs"] if doc["_id"] == doc_id]

        if len(result_list) == 0:
            continue
        if len(result_list) not in (2, 0):
            raise errors.InternalError(f"Internal error fetching old documents. "
                                       f"There are {len(result_list)} results for doc id {doc_id}.")

        for result in result_list:
            if result["found"]:
                doc_in_results = True
                if ("__chunks" in result["_source"]) and (result["_source"]["__chunks"] == []):
                    res_data = result
                else:
                    res_chunks = result
            else:
                doc_in_results = False
                dummy_res = result
                break

        # Put the chunks list in res_data, so it contains all doc data
        if doc_in_results:
            # Only add chunks if not a chunkless doc
            if res_chunks["_source"]:
                res_data["_source"]["__chunks"] = res_chunks["_source"]["__chunks"]
            combined_result.append(res_data)
        else:
            # This result just says that the doc was not found ("found": False)
            combined_result.append(dummy_res)

    res["docs"] = combined_result

    # Returns a list of combined docs
    return res


def refresh_index(config: Config, index_name: str):
    return HttpRequests(config).post(path=F"{index_name}/_refresh")


@add_timing
def bulk_search(query: BulkSearchQuery, marqo_config: config.Config, verbose: bool = True, device: str = None):
    """Performs a set of search operations in parallel.

    Args:
        query: Set of search queries
        marqo_config:
        verbose:
        device:

    Notes:
        Current limitations:
          - Lexical and tensor search done in serial.
          - A single error (e.g. validation errors) on any one of the search queries returns an error and does not
            process non-erroring queries.
    """
    refresh_indexes_in_background(marqo_config, [q.index for q in query.queries])

    # TODO: Let non-errored docs to propagate.
    errs = [validation.validate_bulk_query_input(q) for q in query.queries]
    if any(errs):
        err = next(e for e in errs if e is not None)
        raise err

    if len(query.queries) == 0:
        return {"result": []}

    if device is None:
        selected_device = utils.read_env_vars_and_defaults("MARQO_BEST_AVAILABLE_DEVICE")
        if selected_device is None:
            raise errors.InternalError("Best available device was not properly determined on Marqo startup.")
        logger.debug(f"No device given for bulk_search. Defaulting to best available device: {selected_device}")
    else:
        selected_device = device

    tensor_queries: Dict[int, BulkSearchQueryEntity] = dict(filter(lambda e: e[1].searchMethod == SearchMethod.TENSOR, enumerate(query.queries)))
    lexical_queries: Dict[int, BulkSearchQueryEntity] = dict(filter(lambda e: e[1].searchMethod == SearchMethod.LEXICAL, enumerate(query.queries)))

    tensor_search_results = dict(zip(tensor_queries.keys(), _bulk_vector_text_search(
            marqo_config, list(tensor_queries.values()), device=selected_device,
        )))

    # TODO: combine lexical + tensor queries into /_msearch
    lexical_search_results = dict(zip(lexical_queries.keys(), [_lexical_search(
        config=marqo_config, index_name=q.index, text=q.q, result_count=q.limit, offset=q.offset,
        searchable_attributes=q.searchableAttributes, verbose=verbose,
        filter_string=q.filter, attributes_to_retrieve=q.attributesToRetrieve
    ) for q in lexical_queries.values()]))

    # Recombine lexical and tensor in order
    combined_results = list({**tensor_search_results, **lexical_search_results}.items())
    combined_results.sort()
    search_results = [r[1] for r in combined_results]

    with RequestMetricsStore.for_request().time(f"bulk_search.rerank"):
        for i, s in enumerate(search_results):
            q = query.queries[i]
            s["query"] = q.q
            s["limit"] = q.limit
            s["offset"] = q.offset

            ## TODO: filter out highlights within `_lexical_search`
            if not q.showHighlights:
                for hit in s["hits"]:
                    del hit["_highlights"]

            if q.reRanker is not None:
                logger.debug(f"reranking {i}th query using {q.reRanker}")
                with RequestMetricsStore.for_request().time(f"bulk_search.{i}.rerank"):
                    rerank_query(q, s, q.reRanker, selected_device, 1)

    return {
        "result": search_results
    }


def rerank_query(query: BulkSearchQueryEntity, result: Dict[str, Any], reranker: Union[str, Dict], device: str, num_highlights: int):
    if query.searchableAttributes is None:
        raise errors.InvalidArgError(f"searchable_attributes cannot be None when re-ranking. Specify which fields to search and rerank over.")
    try:
        start_rerank_time = timer()
        rerank.rerank_search_results(search_result=result, query=query.q,
                                     model_name=reranker, device=device,
                                     searchable_attributes=query.searchableAttributes, num_highlights=num_highlights)
        logger.debug(f"search ({query.searchMethod.lower()}) reranking using {reranker}: took {(timer() - start_rerank_time):.3f}s to rerank results.")
    except Exception as e:
        raise errors.BadRequestError(f"reranking failure due to {str(e)}")


def refresh_indexes_in_background(config: Config, index_names: List[str]) -> None:
    """Refresh indices to index meta cache.
    """
    for idx in index_names:
        if idx not in index_meta_cache.get_cache():
            backend.get_index_info(config=config, index_name=idx)

        REFRESH_INTERVAL_SECONDS = 2
        # update cache in the background
        cache_update_thread = threading.Thread(
            target=index_meta_cache.refresh_index_info_on_interval,
            args=(config, idx, REFRESH_INTERVAL_SECONDS))
        cache_update_thread.start()


def search(config: Config, index_name: str, text: Union[str, dict],
           result_count: int = 3, offset: int = 0, highlights=True,
           search_method: Union[str, SearchMethod, None] = SearchMethod.TENSOR,
           searchable_attributes: Iterable[str] = None, verbose: int = 0,
           reranker: Union[str, Dict] = None, filter: str = None,
           attributes_to_retrieve: Optional[List[str]] = None,
           device: str = None, boost: Optional[Dict] = None,
           image_download_headers: Optional[Dict] = None,
           context: Optional[SearchContext] = None,
           score_modifiers: Optional[ScoreModifier] = None,
           model_auth: Optional[ModelAuth] = None) -> Dict:
    """The root search method. Calls the specific search method

    Validation should go here. Validations include:
        - all args and their types
        - result_count (negatives etc)
        - text

    This deals with index caching

    Args:
        config:
        index_name:
        text:
        result_count:
        offset:
        search_method:
        searchable_attributes:
        verbose:
        device: May be none, we calculate default device here
        num_highlights: number of highlights to return for each doc
        boost: boosters to re-weight the scores of individual fields
        image_download_headers: headers for downloading images
        context: a dictionary to allow custom vectors in search, for tensor search only
        score_modifiers: a dictionary to modify the score based on field values, for tensor search only
        model_auth: Authorisation details for downloading a model (if required)
    Returns:

    """

    # Validation for: result_count (limit) & offset
    # Validate neither is negative
    if result_count <= 0:
        raise errors.IllegalRequestedDocCount("search result limit must be greater than 0!")
    if offset < 0:
        raise errors.IllegalRequestedDocCount("search result offset cannot be less than 0!")

        # validate query
    validation.validate_query(q=text, search_method=search_method)

    # Validate result_count + offset <= int(max_docs_limit)
    max_docs_limit = utils.read_env_vars_and_defaults(EnvVars.MARQO_MAX_RETRIEVABLE_DOCS)
    check_upper = True if max_docs_limit is None else result_count + offset <= int(max_docs_limit)
    if not check_upper:
        upper_bound_explanation = ("The search result limit + offset must be less than or equal to the "
                                   f"MARQO_MAX_RETRIEVABLE_DOCS limit of [{max_docs_limit}]. ")

        raise errors.IllegalRequestedDocCount(
            f"{upper_bound_explanation} Marqo received search result limit of `{result_count}` "
            f"and offset of `{offset}`.")

    t0 = timer()
    validation.validate_context(context=context, query=text, search_method=search_method)
    validation.validate_boost(boost=boost, search_method=search_method)
    validation.validate_searchable_attributes(searchable_attributes=searchable_attributes, search_method=search_method)
    if searchable_attributes is not None:
        [validation.validate_field_name(attribute) for attribute in searchable_attributes]
    if attributes_to_retrieve is not None:
        if not isinstance(attributes_to_retrieve, (List, typing.Tuple)):
            raise errors.InvalidArgError("attributes_to_retrieve must be a sequence!")
        [validation.validate_field_name(attribute) for attribute in attributes_to_retrieve]
    if verbose:
        print(f"determined_search_method: {search_method}, text query: {text}")
    # if we can't see the index name in cache, we request it and wait for the info
    if index_name not in index_meta_cache.get_cache():
        backend.get_index_info(config=config, index_name=index_name)

    REFRESH_INTERVAL_SECONDS = 2
    # update cache in the background
    cache_update_thread = threading.Thread(
        target=index_meta_cache.refresh_index_info_on_interval,
        args=(config, index_name, REFRESH_INTERVAL_SECONDS))
    cache_update_thread.start()

    if device is None:
        selected_device = utils.read_env_vars_and_defaults("MARQO_BEST_AVAILABLE_DEVICE")
        if selected_device is None:
            raise errors.InternalError("Best available device was not properly determined on Marqo startup.")
        logger.debug(f"No device given for search. Defaulting to best available device: {selected_device}")
    else:
        selected_device = device

    if search_method.upper() == SearchMethod.TENSOR:
        search_result = _vector_text_search(
            config=config, index_name=index_name, query=text, result_count=result_count, offset=offset,
            searchable_attributes=searchable_attributes, verbose=verbose,
            filter_string=filter, device=selected_device, attributes_to_retrieve=attributes_to_retrieve, boost=boost,
            image_download_headers=image_download_headers, context=context, score_modifiers=score_modifiers,
            model_auth=model_auth
        )
    elif search_method.upper() == SearchMethod.LEXICAL:
        search_result = _lexical_search(
            config=config, index_name=index_name, text=text, result_count=result_count, offset=offset,
            searchable_attributes=searchable_attributes, verbose=verbose,
            filter_string=filter, attributes_to_retrieve=attributes_to_retrieve
        )
    else:
        raise errors.InvalidArgError(f"Search called with unknown search method: {search_method}")

    if reranker is not None:
        logger.info("reranking using {}".format(reranker))
        if searchable_attributes is None:
            raise errors.InvalidArgError(
                f"searchable_attributes cannot be None when re-ranking. Specify which fields to search and rerank over.")
        try:
            # SEARCH TIMER-LOGGER (reranking)
            RequestMetricsStore.for_request().start(f"search.rerank")
            rerank.rerank_search_results(search_result=search_result, query=text,
                                         model_name=reranker,
                                         device=selected_device,
                                         searchable_attributes=searchable_attributes,
                                         num_highlights=1)
            total_rerank_time = RequestMetricsStore.for_request().stop(f"search.rerank")
            logger.debug(
                f"search ({search_method.lower()}) reranking using {reranker}: took {(total_rerank_time):.3f}ms to rerank results."
            )
        except Exception as e:
            raise errors.BadRequestError(f"reranking failure due to {str(e)}")

    search_result["query"] = text
    search_result["limit"] = result_count
    search_result["offset"] = offset

    if not highlights:
        for hit in search_result["hits"]:
            del hit["_highlights"]

    time_taken = timer() - t0
    search_result["processingTimeMs"] = round(time_taken * 1000)
    logger.debug(f"search ({search_method.lower()}) completed with total processing time: {(time_taken):.3f}s.")

    return search_result


def _lexical_search(
        config: Config, index_name: str, text: str, result_count: int = 3, offset: int = 0,
        searchable_attributes: Sequence[str] = None, verbose: int = 0, filter_string: str = None,
        attributes_to_retrieve: Optional[List[str]] = None, expose_facets: bool = False):
    """

    Args:
        config:
        index_name:
        text:
        result_count:
        offset:
        searchable_attributes:
        verbose:

    Returns:

    Notes:
        Should not be directly called by client - the search() method should
        be called. The search() method adds syncing
        Uses normal search (not multiple search).
    TODO:
        - Test raise_for_searchable_attribute=False
    """
    if not isinstance(text, str):
        raise errors.InvalidArgError(
            f"Query arg must be of type str! text arg is of type {type(text)}. "
            f"Query arg: {text}")

    # SEARCH TIMER-LOGGER (pre-processing)
    RequestMetricsStore.for_request().start("search.lexical.processing_before_opensearch")
    if searchable_attributes is not None and searchable_attributes:
        fields_to_search = searchable_attributes
    else:
        fields_to_search = index_meta_cache.get_index_info(
            config=config, index_name=index_name
        ).get_true_text_properties()

    # Validation for offset (pagination not supported for 0 fields)
    if len(fields_to_search) != 1 and offset > 0:
        raise errors.InvalidArgError(
            f"Pagination (offset > 0) is only supported for single field searches! Your search currently has {len(fields_to_search)} fields: {fields_to_search}")

    # Parse text into required and optional terms.
    (required_terms, optional_blob) = utils.parse_lexical_query(text)

    body = {
        "query": {
            "bool": {
                # Optional blob terms SHOULD be in results.
                "should": [
                    {"match": {field: optional_blob}}
                    for field in fields_to_search
                ],
                # Required terms MUST be in results.
                "must": [
                    {
                        # Nested bool, since required term can be in ANY field.
                        "bool": {
                            "should": [
                                {"match_phrase": {field: term}}
                                for field in fields_to_search
                            ]
                        }
                    }
                    for term in required_terms
                ],
                "must_not": [
                    {"exists": {"field": TensorField.field_name}}
                ],
            }
        },
        "size": result_count,
        "from": offset
    }
    if filter_string is not None:
        body["query"]["bool"]["filter"] = [{
            "query_string": {"query": filter_string}}]
    if attributes_to_retrieve is not None:
        body["_source"] = {"include": attributes_to_retrieve} if len(attributes_to_retrieve) > 0 else False
    if not expose_facets:
        if "_source" not in body:
            body["_source"] = dict()
        if body["_source"] is not False:
            body["_source"]["exclude"] = [f"*{TensorField.vector_prefix}*"]

    total_preprocess_time = RequestMetricsStore.for_request().stop("search.lexical.processing_before_opensearch")
    logger.debug(f"search (lexical) pre-processing: took {(total_preprocess_time):.3f}ms to process query.")

    start_search_http_time = timer()
    with RequestMetricsStore.for_request().time("search.opensearch._search"):
        search_res = HttpRequests(config).get(path=f"{index_name}/_search", body=body)
    RequestMetricsStore.for_request().add_time("search.opensearch._search.internal", search_res["took"] * 0.001) # internal, not round trip time

    end_search_http_time = timer()
    total_search_http_time = end_search_http_time - start_search_http_time
    total_os_process_time = search_res["took"] * 0.001
    num_results = len(search_res['hits']['hits'])
    logger.debug(
        f"search (lexical) roundtrip: took {(total_search_http_time):.3f}s to send search query (roundtrip) to Marqo-os and received {num_results} results.")
    logger.debug(
        f"  search (lexical) Marqo-os processing time: took {(total_os_process_time):.3f}s for Marqo-os to execute the search.")

    # SEARCH TIMER-LOGGER (post-processing)
    RequestMetricsStore.for_request().start("search.lexical.postprocess")
    res_list = []
    for doc in search_res['hits']['hits']:
        just_doc = _clean_doc(doc["_source"].copy()) if "_source" in doc else dict()
        just_doc["_id"] = doc["_id"]
        just_doc["_score"] = doc["_score"]
        res_list.append({**just_doc, "_highlights": []})

    total_postprocess_time = RequestMetricsStore.for_request().stop("search.lexical.postprocess")
    logger.debug(
        f"search (lexical) post-processing: took {(total_postprocess_time):.3f}ms to format {len(res_list)} results.")

    return {'hits': res_list}


def construct_vector_input_batches(query: Union[str, Dict], index_info: IndexInfo) -> Tuple[List[str], List[str]]:
    """Splits images from text in a single query (either a query string, or dict of weighted strings).

    Args:
        query: a string query, or a dict of weighted strings.
        index_info: used to determine whether URLs should be treated as images

    Returns:
        A tuple of string batches. The first is text content the second is image content.
    """
    treat_urls_as_images = index_info.index_settings[NsField.index_defaults][NsField.treat_urls_and_pointers_as_images]
    if isinstance(query, str):
        if treat_urls_as_images and _is_image(query):
            return [], [query, ]
        else:
            return [query, ], []
    else:  # is dict:
        ordered_queries = list(query.items())
        if treat_urls_as_images:
            text_queries = [k for k, _ in ordered_queries if not _is_image(k)]
            image_queries = [k for k, _ in ordered_queries if _is_image(k)]
            return text_queries, image_queries
        else:
            return [k for k, _ in ordered_queries], []


def get_vector_properties_to_search(searchable_attributes: Union[None, List[str]], index_info: IndexInfo, offset: int = 0) -> List[str]:
    if searchable_attributes is None:
        properties_to_search = list(index_info.get_vector_properties().keys())
    else:
        searchable_attributes_set = set(searchable_attributes)

        # discard searchable attributes that aren't found in the cache:
        properties_to_search = list(searchable_attributes_set.intersection(
            index_info.get_possible_tensor_fields()
        ))

    # We can now support pagination for multi-field searches, to be tested.
    # TODO: delete the following legacy validation (if OK to do so)
    # Validation for offset (pagination is single field) if offset not provided, validation is not run.
    # if len(properties_to_search) != 1 and offset > 0:
    #     human_readable_vector_properties = list(properties_to_search)
    #     raise errors.InvalidArgError(
    #         f"Pagination (offset > 0) is only supported for single field searches!"
    #         f" Your search currently has {len(properties_to_search)} vectorisable fields: {human_readable_vector_properties}"
    #     )
    return properties_to_search


def construct_msearch_body_elements(searchableAttributes: List[str], offset: int, filter_string: str, index_info: IndexInfo, result_count: int, query_vector: List[float], attributes_to_retrieve: List[str], index_name: str, score_modifiers: Optional[ScoreModifier] = None) -> List[Dict[str, Any]]:
    """Constructs the body payload of a `/_msearch` request for a single bulk search query"""
    vector_properties_to_search = get_vector_properties_to_search(searchableAttributes, index_info, offset=offset)
    filter_for_opensearch = utils.build_tensor_search_filter(
        filter_string=filter_string, simple_properties=index_info.get_text_properties(),
        searchable_attribs=searchableAttributes
    )
    body = []

<<<<<<< HEAD
    if score_modifiers is not None:
        search_query = _create_score_modifiers_tensor_search_query(
            score_modifiers,
            result_count,
            offset,
            TensorField.marqo_knn_field,
            query_vector
        )
        if (filter_string is not None) or (searchableAttributes is not None):
            (search_query["query"]["function_score"]
                ["query"]["nested"]
                ["query"]["function_score"]
                ["query"]["knn"]
                [f"{TensorField.chunks}.{TensorField.marqo_knn_field}"]["filter"]) = {
                    "query_string": {"query": f"{filter_for_opensearch}"}
                }
    else:
        search_query = _create_normal_tensor_search_query(result_count, offset, TensorField.marqo_knn_field, query_vector)
        if (filter_string is not None) or (searchableAttributes is not None):
            (search_query["query"]["nested"]
                ["query"]["knn"]
                [f"{TensorField.chunks}.{TensorField.marqo_knn_field}"]["filter"]) = {
                    "query_string": {"query": f"{filter_for_opensearch}"}
=======
    for vector_field in vector_properties_to_search:
        if score_modifiers is not None:
            search_query = _create_score_modifiers_tensor_search_query(score_modifiers, result_count, offset, vector_field, query_vector)
            if filter_string is not None:
                search_query["query"]["function_score"]["query"]["nested"]["query"]["function_score"]["query"]\
                    ["knn"][f"{TensorField.chunks}.{vector_field}"][
                    "filter"] = {
                    "query_string": {"query": f"{contextualised_filter}"}
                }
        else:
            search_query = _create_normal_tensor_search_query(result_count, offset, vector_field, query_vector)
            if filter_string is not None:
                search_query["query"]["nested"]["query"]["knn"][f"{TensorField.chunks}.{vector_field}"][
                    "filter"] = {
                    "query_string": {"query": f"{contextualised_filter}"}
>>>>>>> 56ff881e
                }

    if attributes_to_retrieve is not None:
        search_query["_source"] = {"include": attributes_to_retrieve} if len(attributes_to_retrieve) > 0 else False
    body += [{"index": index_name}, search_query]

    return body


def bulk_msearch(config: Config, body: List[Dict]) -> List[Dict]:
    """Send an `/_msearch` request to MarqoOS and translate errors into a user-friendly format."""
    start_search_http_time = timer()
    try:
<<<<<<< HEAD
        serialised_search_body = utils.dicts_to_jsonl(body)
        response = HttpRequests(config).get(path=F"_msearch", body=serialised_search_body)
        logger.debug(f"sent search request to Marqo-os with body: {serialised_search_body}")
=======
        with RequestMetricsStore.for_request().time("search.opensearch._msearch"):
            response = HttpRequests(config).get(path=F"_msearch", body=utils.dicts_to_jsonl(body))
        RequestMetricsStore.for_request().add_time("search.opensearch._msearch.internal", float(response["took"])) # internal, not round trip time

>>>>>>> 56ff881e
        end_search_http_time = timer()
        total_search_http_time = end_search_http_time - start_search_http_time
        total_os_process_time = response["took"] * 0.001
        num_responses = len(response["responses"])
        logger.debug(f"search (tensor) roundtrip: took {total_search_http_time:.3f}s to send {num_responses} search queries (roundtrip) to Marqo-os.")

        responses = [r['hits']['hits'] for r in response["responses"]]

    except KeyError as e:
        # KeyError indicates we have received a non-successful result
        try:
            root_cause_reason = response["responses"][0]["error"]["root_cause"][0]["reason"]
            root_cause_type: Optional[str] = response["responses"][0]["error"]["root_cause"][0].get("type")

            if "index.max_result_window" in root_cause_reason:
                raise errors.IllegalRequestedDocCount("Marqo-OS rejected the response due to too many requested results. Try reducing the query's limit parameter") from e
            elif 'parse_exception' in root_cause_reason:
                raise errors.InvalidArgError("Syntax error, could not parse filter string") from e
            elif  root_cause_type == 'query_shard_exception' and root_cause_reason.startswith("Failed to parse query"):
                raise errors.InvalidArgError("Syntax error, could not parse filter string") from e
            raise errors.BackendCommunicationError(f"Error communicating with Marqo-OS backend:\n{response}")
        except (KeyError, IndexError):
            raise e

    logger.debug(f"  search (tensor) Marqo-os processing time: took {total_os_process_time:.3f}s for Marqo-os to execute the search.")
    return responses

def gather_documents_from_response(resp: List[List[Dict[str, Any]]]) -> Dict[str, Any]:
    """
        For the specific responses to a query, gather correct responses. This is used to aggregate documents, for cases
        where the same document is retrieved for multiple field-queries.
    """
    gathered_docs = dict()

    for i, query_res in enumerate(resp):
        for doc in query_res:
            doc_chunks = doc["inner_hits"][TensorField.chunks]["hits"]["hits"]
            if doc["_id"] in gathered_docs:
                gathered_docs[doc["_id"]]["doc"] = doc
                gathered_docs[doc["_id"]]["chunks"].extend(doc_chunks)
            else:
                gathered_docs[doc["_id"]] = {
                    "_id": doc["_id"],
                    "doc": doc,
                    "chunks": doc_chunks
                }

        # Filter out docs with no inner hits:
        for doc_id in list(gathered_docs.keys()):
            if not gathered_docs[doc_id]["chunks"]:
                del gathered_docs[doc_id]

    return gathered_docs


def assign_query_to_vector_job(
        q: BulkSearchQueryEntity, jobs: Dict[JHash, VectorisedJobs], grouped_content: Tuple[List[str], List[str]],
        index_info: IndexInfo, device: str) -> List[VectorisedJobPointer]:
    """
    For a individual query, assign its content (to be vectorised) to a vector job. If none exist with the correct
    specifications, create a new job.

    Mutates entries in, and adds values to, the `jobs` param.

    Args:
        q:
        jobs:
        grouped_content: a 2-tuple of content, belonging to a single query, the first element is a list of text content.
            The second is a list of image URLs. Either element can be an empty list
        index_info:
        device:

    Returns:
        A list of pointers to the location in a vector job that will have its vectorised content.
    """
    if len(grouped_content) != 2:
        raise RuntimeError(
            "assign_query_to_vector_job() expects param `grouped_content` with 2 elems. Instead received"
            f" `grouped_content` with {len(grouped_content)} elems")
    ptrs = []
    for i, grouped_content in enumerate(grouped_content):
        content_type = 'text' if i == 0 else 'image'
        vector_job = VectorisedJobs(
            model_name=index_info.model_name,
            model_properties=_get_model_properties(index_info),
            content=grouped_content,
            device=device,
            normalize_embeddings=index_info.index_settings['index_defaults']['normalize_embeddings'],
            image_download_headers=q.image_download_headers,
            content_type=content_type,
            model_auth=q.modelAuth
        )
        # If exists, add content to vector job. Otherwise create new
        if jobs.get(vector_job.groupby_key()) is not None:
            j = jobs.get(vector_job.groupby_key())
            ptrs.append(j.add_content(grouped_content))
        else:
            jobs[vector_job.groupby_key()] = vector_job
            ptrs.append(VectorisedJobPointer(
                job_hash=vector_job.groupby_key(),
                start_idx=0,
                end_idx=len(vector_job.content)
            ))
    return ptrs


def create_vector_jobs(queries: List[BulkSearchQueryEntity], config: Config, device: str) -> Tuple[Dict[Qidx, List[VectorisedJobPointer]], Dict[JHash, VectorisedJobs]]:
    """
        For each query:
            - Find what needs to be vectorised
            - Group content (across search requests), that could be vectorised together
            - Keep track of the Job related to a search query

        Returns:
            - A mapping of the query index to the VectorisedJobPointer that points to the VectorisedJobs that will process its content.
            - A mapping of job key to job (for fast access).
    """
    qidx_to_job: Dict[Qidx, List[VectorisedJobPointer]] = dict()
    jobs: Dict[JHash, VectorisedJobs] = {}
    for i, q in enumerate(queries):
        q = queries[i]
        index_info = get_index_info(config=config, index_name=q.index)
        # split images from text:
        to_be_vectorised: Tuple[List[str], List[str]] = construct_vector_input_batches(q.q, index_info)
        qidx_to_job[i] = assign_query_to_vector_job(q, jobs, to_be_vectorised, index_info, device)
    
    return qidx_to_job, jobs


def vectorise_jobs(jobs: List[VectorisedJobs]) -> Dict[JHash, Dict[str, List[float]]]:
    """ Run s2_+inference.vectorise() on against each vector jobs.
    TODO: return a mapping of mapping: <JHash: <content: vector> >
    """
    result: Dict[JHash, Dict[str, List[float]]] = dict()
    for v in jobs:
        # TODO: Handle exception for single job, and allow others to run.
        try:
            if v.content:
                vectors = s2_inference.vectorise(
                    model_name=v.model_name, model_properties=v.model_properties,
                    content=v.content, device=v.device,
                    normalize_embeddings=v.normalize_embeddings,
                    image_download_headers=v.image_download_headers,
                    model_auth=v.model_auth
                )
                result[v.groupby_key()] = dict(zip(v.content, vectors))

        # TODO: This is a temporary addition.
        except (s2_inference_errors.UnknownModelError,
                s2_inference_errors.InvalidModelPropertiesError,
                s2_inference_errors.ModelLoadError,
                s2_inference.ModelDownloadError) as model_error:
            raise errors.BadRequestError(
                message=f'Problem vectorising query. Reason: {str(model_error)}',
                link="https://marqo.pages.dev/latest/Models-Reference/dense_retrieval/"
            )

        except s2_inference_errors.S2InferenceError as e:
            # TODO: differentiate image processing errors from other types of vectorise errors
            raise errors.InvalidArgError(message=f'Error vectorising content: {v.content}. Message: {e}')
    return result


def get_query_vectors_from_jobs(
        queries: List[BulkSearchQueryEntity], qidx_to_job: Dict[Qidx, List[VectorisedJobPointer]],
        job_to_vectors: Dict[JHash, Dict[str, List[float]]], config: Config,
        jobs: Dict[JHash, VectorisedJobs]
) -> Dict[Qidx, List[float]]:
    """
    Retrieve the vectorised content associated to each query from the set of batch vectorise jobs.
    Handles multi-modal queries, by weighting and combining queries into a single vector

    Args:
        - queries: Original search queries.
        - qidx_to_job: VectorisedJobPointer for each query
        - job_to_vectors: inference output from each VectorisedJob
        - config: standard Marqo config.

    """
    result: Dict[Qidx, List[float]] = defaultdict(list)
    for qidx, ptrs in qidx_to_job.items():

        # vectors = job_to_vectors[ptrs.job_hash][ptrs.start_idx: ptrs.end_idx]

        # qidx_to_vectors[qidx].append(vectors)
        q = queries[qidx]
        index_info = get_index_info(config=config, index_name=q.index)

        ordered_queries = list(q.q.items()) if isinstance(q.q, dict) else None
        if ordered_queries:
            # multiple queries. We have to weight and combine them:
            vectorised_ordered_queries = [
                (get_content_vector(
                    possible_jobs=qidx_to_job[qidx],
                    jobs=jobs,
                    job_to_vectors=job_to_vectors,
                    treat_urls_as_images=index_info.index_settings[NsField.index_defaults][NsField.treat_urls_and_pointers_as_images],
                    content=content),
                 weight,
                 content
                ) for content, weight in ordered_queries
            ]
            # TODO how doe we ensure order?
            weighted_vectors = [np.asarray(vec) * weight for vec, weight, content in vectorised_ordered_queries]

            context_tensors = q.get_context_tensor()
            if context_tensors is not None:
                weighted_vectors += [np.asarray(v.vector) * v.weight for v in context_tensors]

            try:
                merged_vector = np.mean(weighted_vectors, axis=0)
            except ValueError as e:
                raise errors.InvalidArgError(f"The provided vectors are not in the same dimension of the index."
                                             f"This causes the error when we do `numpy.mean()` over all the vectors.\n"
                                             f"The original error is `{e}`.\n"
                                             f"Please check `https://docs.marqo.ai/0.0.16/API-Reference/search/#context`.")

            if index_info.index_settings['index_defaults']['normalize_embeddings']:
                norm = np.linalg.norm(merged_vector, axis=-1, keepdims=True)
                if norm > 0:
                    merged_vector /= np.linalg.norm(merged_vector, axis=-1, keepdims=True)
            result[qidx] = list(merged_vector)
        else:
            # result[qidx] = vectors[0]
            result[qidx] = get_content_vector(
                possible_jobs=qidx_to_job.get(qidx, []),
                jobs=jobs,
                job_to_vectors= job_to_vectors,
                treat_urls_as_images=index_info.index_settings[NsField.index_defaults][NsField.treat_urls_and_pointers_as_images],
                content=q.q
            )
    return result


def get_content_vector(possible_jobs: List[VectorisedJobPointer], job_to_vectors: Dict[JHash, Dict[str, List[float]]],
                       jobs: Dict[JHash, VectorisedJobs],
                       treat_urls_as_images: bool, content: str) -> List[float]:
    """finds the vector associated with a piece of content

    Args:
        possible_jobs: The jobs where the target vector may reside
        treat_urls_as_images: an index_parameter that indicates whether content should be treated as image,
            if it has a URL structure
        content: The content to search

    Returns:
        Associated vector, if it is found.

    Raises runtime error if is not found
    """
    content_type = 'image' if treat_urls_as_images and _is_image(content) else 'text'
    not_found_error = RuntimeError(f"get_content_vector(): could not find corresponding vector for content `{content}`")
    for vec_job_pointer in possible_jobs:
        if jobs[vec_job_pointer.job_hash].content_type == content_type:
            try:
                return job_to_vectors[vec_job_pointer.job_hash][content]
            except KeyError:
                raise not_found_error
    raise not_found_error


def create_empty_query_response(queries: List[BulkSearchQueryEntity]) -> List[Dict]:
    return list(
        map(
            lambda x: {"hits": []}, queries
        )
    )

def run_vectorise_pipeline(config: Config, queries: List[BulkSearchQueryEntity], device: Union[Device, str]) -> Dict[Qidx, List[float]]:
    """Run the query vectorisation process"""
    # 1. Pre-process inputs ready for s2_inference.vectorise
    # we can still use qidx_to_job. But the jobs structure may need to be different
    vector_jobs_tuple: Tuple[Dict[Qidx, List[VectorisedJobPointer]], Dict[JHash, VectorisedJobs]] = create_vector_jobs(queries, config, device)

    qidx_to_jobs, jobs = vector_jobs_tuple

    # 2. Vectorise in batches against all queries
    ## TODO: To ensure that we are vectorising in batches, we can mock vectorise (), and see if the number of calls is as expected (if batch_size = 16, and number of docs = 32, and all args are the same, then number of calls = 2)
    # TODO: we need to enable str/PIL image structure:
    job_ptr_to_vectors: Dict[JHash, Dict[str, List[float]]] = vectorise_jobs(list(jobs.values()))

    # 3. For each query, get associated vectors
    qidx_to_vectors: Dict[Qidx, List[float]] = get_query_vectors_from_jobs(
        queries, qidx_to_jobs, job_ptr_to_vectors, config, jobs
    )
    return qidx_to_vectors

def _bulk_vector_text_search(config: Config, queries: List[BulkSearchQueryEntity], device: str = None) -> List[Dict]:
    """Resolve a batch of search queries in parallel.

    Args:
        - config:
        - queries: A list of independent search queries. Can be across multiple indexes, but are all expected to have `searchMethod = "TENSOR"`
    Returns:
        A list of search query responses (see `_format_ordered_docs_simple` for structure of individual entities).
    Note:
        - Search results are in the same order as `queries`.
        - device should ALWAYS be set, because it is only called by _bulk_search with the parameter specified
    """

    if len(queries) == 0:
        return []

    if not device:
        raise errors.InternalError("_bulk_vector_text_search cannot be called without `device`!")
    
    with RequestMetricsStore.for_request().time("bulk_search.vector.processing_before_opensearch",
        lambda t : logger.debug(f"bulk search (tensor) pre-processing: took {t:.3f}ms")
    ):

        with RequestMetricsStore.for_request().time(f"bulk_search.vector_inference_full_pipeline"):
            qidx_to_vectors: Dict[Qidx, List[float]] = run_vectorise_pipeline(config, queries, device)

        ## 4. Create msearch request bodies and combine to aggregate.
        query_to_body_parts: Dict[Qidx, List[Dict]] = dict()
        query_to_body_count: Dict[Qidx, int] = dict() # Keep track of count, so we can separate after msearch call.
        for qidx, q in enumerate(queries):
            index_info = get_index_info(config=config, index_name=q.index)
            body = construct_msearch_body_elements(q.searchableAttributes, q.offset, q.filter, index_info, q.limit, qidx_to_vectors[qidx], q.attributesToRetrieve, q.index, q.scoreModifiers)

            query_to_body_parts[qidx] = body
            query_to_body_count[qidx] = len(body)

        # Combine all msearch request bodies into one request body.
        aggregate_body = functools.reduce(lambda x, y: x + y, query_to_body_parts.values())
        if not aggregate_body:
            # Must return empty response, per search query
            return create_empty_query_response(queries)
    
    ## 5. POST aggregate  to /_msearch
    responses = bulk_msearch(config, aggregate_body)

    with RequestMetricsStore.for_request().time("bulk_search.vector.postprocess",
        lambda t : logger.debug(f"bulk search (tensor) post-processing: took {t:.3f}ms")
    ):
        # 6. Get documents back to each query, perform "gather" operation
        return create_bulk_search_response(queries, query_to_body_count, responses)


def create_bulk_search_response(queries: List[BulkSearchQueryEntity], query_to_body_count: Dict[Qidx, int], responses) -> List[Dict]:
    """
        Create Marqo search responses by extracting the appropriate elements from the batched /_msearch response. Also handles:
            - Boosting score (optional)
            - Sorting chunks
            - Formatting style
            - (no) highlights
        Does not mutate `responses` param.

    """
    results = []
    msearch_resp = copy.deepcopy(responses)
    for qidx, count in query_to_body_count.items():
        num_of_docs = count // 2
        result = msearch_resp[:num_of_docs]
        msearch_resp = msearch_resp[num_of_docs:]  # remove docs from response for next query

        query = queries[qidx]
        gathered_docs = gather_documents_from_response(result)
        if query.boost is not None:
            gathered_docs = boost_score(gathered_docs, query.boost, query.searchableAttributes)
        docs_chunks_sorted = sort_chunks(gathered_docs)
        results.append(
            _format_ordered_docs_simple(ordered_docs_w_chunks=docs_chunks_sorted, result_count=query.limit)
        )

    return results

def _vector_text_search(
        config: Config, index_name: str, query: Union[str, dict], result_count: int = 5, offset: int = 0,
        searchable_attributes: Iterable[str] = None, verbose=0, filter_string: str = None, device: str = None,
        attributes_to_retrieve: Optional[List[str]] = None, boost: Optional[Dict] = None, 
        image_download_headers: Optional[Dict] = None, context: Optional[Dict] = None,
        score_modifiers: Optional[ScoreModifier] = None, model_auth: Optional[ModelAuth] = None):
    """
    
    Args:
        config:
        index_name:
        query: either a string query (which can be a URL or natural language text), or a dict of
            <query string>:<weight float> pairs.
        result_count:
        offset:
        searchable_attributes: Iterable of field names to search. If left as None, then all will
            be searched
        verbose: if 0 - nothing is printed. if 1 - data is printed without vectors, if 2 - full
            objects are printed out
        attributes_to_retrieve: if set, only returns these fields
        image_download_headers: headers for downloading images
        context: a dictionary to allow custom vectors in search
        score_modifiers: a dictionary to modify the score based on field values, for tensor search only
        model_auth: Authorisation details for downloading a model (if required)
    Returns:

    Note:
        - uses multisearch, which returns k results in each attribute. Not that much of a concern unless you have a
        ridiculous number of attributes
        - Should not be directly called by client - the search() method should
        be called. The search() method adds syncing
        - device should ALWAYS be set

    Output format:
        [
            {
                _id: doc_id
                doc: {# original document},
                highlights:[{}],
            },
        ]
    Future work:
        - max result count should be in a config somewhere
        - searching a non existent index should return a HTTP-type error
    """
    # # SEARCH TIMER-LOGGER (pre-processing)
    if not device:
        raise errors.InternalError("_vector_text_search cannot be called without `device`!")

    RequestMetricsStore.for_request().start("search.vector.processing_before_opensearch")

    try:
        index_info = get_index_info(config=config, index_name=index_name)
    except KeyError as e:
        raise errors.IndexNotFoundError(message="Tried to search a non-existent index: {}".format(index_name))

    queries = [BulkSearchQueryEntity(
        q=query, searchableAttributes=searchable_attributes,searchMethod=SearchMethod.TENSOR, limit=result_count, offset=offset, showHighlights=False, filter=filter_string, attributesToRetrieve=attributes_to_retrieve, boost=boost, image_download_headers=image_download_headers, context=context, scoreModifiers=score_modifiers, index=index_name, modelAuth=model_auth
    )]
    with RequestMetricsStore.for_request().time(f"search.vector_inference_full_pipeline"):
        qidx_to_vectors: Dict[Qidx, List[float]] = run_vectorise_pipeline(config, queries, device)
    vectorised_text = list(qidx_to_vectors.values())[0]

    # TODO: delete the following
    # contextualised_filter = utils.contextualise_user_filter(filter_string=filter_string, simple_properties=index_info.get_text_properties())
    body = construct_msearch_body_elements(
        searchable_attributes, offset, filter_string, index_info, result_count, vectorised_text, attributes_to_retrieve, index_name, score_modifiers
    )

    if verbose:
        print("vector search body:")
        if verbose == 1:
            readable_body = copy.deepcopy(body)
            for i, q in enumerate(readable_body):
                if "index" in q:
                    continue
                for vec in list(q["query"]["nested"]["query"]["knn"].keys()):
                    readable_body[i]["query"]["nested"]["query"]["knn"][vec]["vector"] = \
                        readable_body[i]["query"]["nested"]["query"]["knn"][vec]["vector"][:5]
            pprint.pprint(readable_body)
        if verbose == 2:
            pprint.pprint(body, compact=True)

    if not body:
        # empty body means that there are no vector fields associated with the index.
        # This probably means the index is emtpy
        return {"hits": []}

    total_preprocess_time = RequestMetricsStore.for_request().stop("search.vector.processing_before_opensearch")
    logger.debug(f"search (tensor) pre-processing: took {(total_preprocess_time):.3f}ms to vectorize and process query.")

    # SEARCH TIMER-LOGGER (roundtrip)
    responses = bulk_msearch(config, body)

    # SEARCH TIMER-LOGGER (post-processing)
    RequestMetricsStore.for_request().start("search.vector.postprocess")
    gathered_docs = gather_documents_from_response(responses)

    if boost is not None:
        gathered_docs = boost_score(gathered_docs, boost, searchable_attributes)

    completely_sorted = sort_chunks(gathered_docs)

    if verbose:
        print("Chunk vector search, sorted result:")
        if verbose == 1:
            pprint.pprint(utils.truncate_dict_vectors(completely_sorted))
        elif verbose == 2:
            pprint.pprint(completely_sorted)

    res = _format_ordered_docs_simple(ordered_docs_w_chunks=completely_sorted, result_count=result_count)

    total_postprocess_time = RequestMetricsStore.for_request().stop("search.vector.postprocess")
    logger.debug(
        f"search (tensor) post-processing: took {(total_postprocess_time):.3f}ms to sort and format {len(completely_sorted)} results from Marqo-os.")
    return res

def _format_ordered_docs_simple(ordered_docs_w_chunks: List[dict], result_count: int) -> dict:
    """Only one highlight is returned
    Args:
        ordered_docs_w_chunks:
    Returns:
    """
    simple_results = []

    for d in ordered_docs_w_chunks:
        if "_source" in d['doc']:
            cleaned = _clean_doc(d['doc']["_source"], doc_id=d['_id'])
        else:
            cleaned = _clean_doc(dict(), doc_id=d['_id'])

        cleaned["_highlights"] = {
            d["chunks"][0]["_source"][TensorField.field_name]: d["chunks"][0]["_source"][
                TensorField.field_content]
        }
        cleaned["_score"] = d["chunks"][0]["_score"]
        simple_results.append(cleaned)
    return {"hits": simple_results[:result_count]}

def boost_score(docs: dict, boosters: dict, searchable_attributes) -> dict:
    """ re-weighs the scores of individual fields
        Args:
            docs:
            boosters: {'field_to_be_boosted': (int, int)}
        """
    to_be_boosted = docs.copy()
    boosted_fields = set()
    if searchable_attributes and boosters:
        if not set(boosters).issubset(set(searchable_attributes)):
            raise errors.InvalidArgError(
        "Boost fieldnames must be a subset of searchable attributes. "
        f"\nSearchable attributes: {searchable_attributes}"
        f"\nBoost: {boosters}"
        )

    for doc_id in list(to_be_boosted.keys()):
        for chunk in to_be_boosted[doc_id]["chunks"]:
            field_name = chunk['_source']['__field_name']
            if field_name in boosters.keys():
                booster = boosters[field_name]
                if len(booster) == 2:
                    chunk['_score'] = chunk['_score'] * booster[0] + booster[1]
                else:
                    chunk['_score'] = chunk['_score'] * booster[0]
                boosted_fields.add(field_name)
    return to_be_boosted


def sort_chunks(docs: dict) -> List:
    to_be_sorted = docs.copy()
    for doc_id in list(to_be_sorted.keys()):
        to_be_sorted[doc_id]["chunks"] = sorted(
            to_be_sorted[doc_id]["chunks"], key=lambda x: x["_score"], reverse=True)

    as_list = list(docs.values())
    return sorted(as_list, key=lambda x: x["chunks"][0]["_score"], reverse=True)


def check_health(config: Config):
    TIMEOUT = 3
    statuses = {
        "green": 0,
        "yellow": 1,
        "red": 2
    }

    marqo_status = "green"
    marqo_os_health_check = None
    try:
        timeout_config = copy.deepcopy(config)
        timeout_config.timeout = TIMEOUT
        marqo_os_health_check = HttpRequests(timeout_config).get(
            path="_cluster/health"
        )
    except errors.BackendCommunicationError:
        marqo_os_status = "red"

    if marqo_os_health_check is not None:
        if "status" in marqo_os_health_check:
            marqo_os_status = marqo_os_health_check['status']
        else:
            marqo_os_status = "red"
    else:
        marqo_os_status = "red"

    marqo_status = marqo_status if statuses[marqo_status] >= statuses[marqo_os_status] else marqo_os_status

    return {
        "status": marqo_status,
        "backend": {
            "status": marqo_os_status
        }
    }

def delete_index(config: Config, index_name):
    res = HttpRequests(config).delete(path=index_name)
    if index_name in get_cache():
        del get_cache()[index_name]
    return res


def get_indexes(config: Config):
    res = backend.get_cluster_indices(config=config)

    body = {
        'results': [
            {'index_name': ix} for ix in res
        ]
    }
    return body


def _select_model_from_media_type(media_type: Union[MediaType, str]) -> Union[MlModel, str]:
    if media_type == MediaType.text:
        return MlModel.bert
    elif media_type == MediaType.image:
        return MlModel.clip
    else:
        raise ValueError("_select_model_from_media_type(): "
                         "Received unknown media type: {}".format(media_type))


# TODO: move to index_info file
def _get_model_properties(index_info):
    index_defaults = index_info.get_index_settings()["index_defaults"]
    return _get_model_properties_from_index_defaults(
        index_defaults=index_defaults, model_name=index_info.model_name
    )

# TODO: move to index_info file
def _get_model_properties_from_index_defaults(index_defaults: Dict, model_name: str):
    """ Gets model_properties from index defaults if available
    """
    try:
        model_properties = index_defaults[NsField.model_properties]
    except KeyError:
        try:
            model_properties = s2_inference.get_model_properties_from_registry(model_name)
        except s2_inference_errors.UnknownModelError:
            raise s2_inference_errors.UnknownModelError(
                f"Could not find model properties for model={model_name}. "
                f"Please check that the model name is correct. "
                f"Please provide model_properties if the model is a custom model and is not supported by default")
    return model_properties


def get_loaded_models() -> dict:
    available_models = s2_inference.get_available_models()
    message = {"models": []}

    for ix in available_models:
        if isinstance(ix, str):
            message["models"].append({"model_name": ix.split("||")[0], "model_device": ix.split("||")[-1]})
    return message


def eject_model(model_name: str, device: str) -> dict:
    try:
        result = s2_inference.eject_model(model_name, device)
    except s2_inference_errors.ModelNotInCacheError as e:
        raise errors.ModelNotInCacheError(message=str(e))
    return result


def get_cpu_info() -> dict:
    return {
        "cpu_usage_percent": f"{psutil.cpu_percent(1)} %",  # The number 1 is a time interval for CPU usage calculation.
        "memory_used_percent": f"{psutil.virtual_memory()[2]} %",
        # The number 2 is just a index number to get the expected results
        "memory_used_gb": f"{round(psutil.virtual_memory()[3] / 1000000000, 1)}",
        # The number 3 is just a index number to get the expected results
    }


def get_cuda_info() -> dict:
    if torch.cuda.is_available():
        return {"cuda_devices": [{"device_id": _device_id, "device_name": torch.cuda.get_device_name(_device_id),
                                  "memory_used": f"{round(torch.cuda.memory_allocated(_device_id) / 1024 ** 3, 1)} GiB",
                                  "total_memory": f"{round(torch.cuda.get_device_properties(_device_id).total_memory / 1024 ** 3, 1)} GiB"}
                                 for _device_id in range(torch.cuda.device_count())]}

    else:
        raise errors.HardwareCompatabilityError(message=str(
            "ERROR: cuda is not supported in your machine!!"
        ))


def vectorise_multimodal_combination_field(
        field: str, multimodal_object: Dict[str, dict], doc: dict, doc_index: int,
        doc_id:str, device:str, index_info, image_repo, field_map:dict,
        model_auth: Optional[ModelAuth] = None
):
    '''
    This function is used to vectorise multimodal combination field. The field content should
    have the following structure:
    field_conent = {"tensor_field_one" : {"weight":0.5, "parameter": "test-paramater-1"},
                    "tensor_field_two" : {"weight": 0.5, parameter": "test-parameter-2"}},
    Over all this is a simplified version of the vectorise pipeline in add_documents. Specifically,
    1. we don't do any chunking here.
    2. we don't use image repo for concurrent downloading.
    Args:
        field_content: the field content that is a dictionary
        copied: the copied document
        unsuccessful_docs: a list to store all the unsuccessful documents
        total_vectorise_time: total vectorise time in the main body
        doc_index: the index of the document. This is an interator variable `i` in the main body to iterator throught the docs
        doc_id: the document id
        device: device from main body
        index_info: index_info from main body,
        model_auth: Model download authorisation information (if required)
    Returns:
        combo_chunk: the combo_chunk to be appended to the main body
        combo_document_is_valid:  if the document is a valid
        unsuccessful_docs: appended unsucessful_docs
        combo_total_vectorise_time: the vectorise time spent in combo field
        new_fields_from_multimodal_combination: the new fields from multimodal combination field that will be added to
            index properties

    '''
    # field_content = {"tensor_field_one" : {"weight":0.5, "parameter": "test-paramater-1"},
    #                 "tensor_field_two" : {"weight": 0.5, parameter": "test-parameter-2"}},
    combo_document_is_valid = True
    combo_vectorise_time_to_add = 0
    combo_chunk = {}
    unsuccessful_doc_to_append = tuple()
    new_fields_from_multimodal_combination = set()

    # Copy the important mutable objects from main body for safety purpose
    multimodal_object_copy = copy.deepcopy(multimodal_object)

    # 4 lists to store the field name and field content to vectorise.
    text_field_names = []
    text_content_to_vectorise = []

    image_field_names = []
    image_content_to_vectorise = []

    normalize_embeddings = index_info.index_settings[NsField.index_defaults][
        NsField.normalize_embeddings]
    infer_if_image = index_info.index_settings[NsField.index_defaults][
        NsField.treat_urls_and_pointers_as_images]

    if infer_if_image is False:
        text_field_names = list(multimodal_object.keys())
        text_content_to_vectorise = list(multimodal_object.values())
        new_fields_from_multimodal_combination =set([(sub_field_name, _infer_opensearch_data_type(sub_content)) for sub_field_name
        , sub_content in multimodal_object.items()])
    else:
        for sub_field_name, sub_content in multimodal_object.items():
            if isinstance(sub_content, str) and not _is_image(sub_content):
                text_field_names.append(sub_field_name)
                text_content_to_vectorise.append(sub_content)
            else:
                try:
                    if isinstance(sub_content, str) and index_info.index_settings[NsField.index_defaults][
                            NsField.treat_urls_and_pointers_as_images]:
                        if not isinstance(image_repo[sub_content], Exception):
                            image_data = image_repo[sub_content]
                        else:
                            raise s2_inference_errors.S2InferenceError(
                                f"Could not find image found at `{sub_content}`. \n"
                                f"Reason: {str(image_repo[sub_content])}"
                            )
                    else:
                        image_data = sub_content

                    image_content_to_vectorise.append(image_data)
                    image_field_names.append(sub_field_name)

                except s2_inference_errors.S2InferenceError as e:
                    combo_document_is_valid = False
                    unsuccessful_doc_to_append = \
                        (doc_index, {'_id': doc_id, 'error': e.message,
                                     'status': int(errors.InvalidArgError.status_code),
                                     'code': errors.InvalidArgError.code})

                    return combo_chunk, combo_document_is_valid, unsuccessful_doc_to_append, combo_vectorise_time_to_add, new_fields_from_multimodal_combination
            new_fields_from_multimodal_combination.add((sub_field_name, _infer_opensearch_data_type(sub_content)))

    try:
        start_time = timer()
        text_vectors = []
        if len(text_content_to_vectorise) > 0:
            with RequestMetricsStore.for_request().time(f"create_vectors"):
                text_vectors = s2_inference.vectorise(
                    model_name=index_info.model_name,
                    model_properties=_get_model_properties(index_info), content=text_content_to_vectorise,
                    device=device, normalize_embeddings=normalize_embeddings,
                    infer=infer_if_image, model_auth=model_auth
                )
        image_vectors = []
        if len(image_content_to_vectorise) > 0:
            with RequestMetricsStore.for_request().time(f"create_vectors"):
                image_vectors = s2_inference.vectorise(
                    model_name=index_info.model_name,
                    model_properties=_get_model_properties(index_info), content=image_content_to_vectorise,
                    device=device, normalize_embeddings=normalize_embeddings,
                    infer=infer_if_image, model_auth=model_auth
                )
        end_time = timer()
        combo_vectorise_time_to_add += (end_time - start_time)
    except (s2_inference_errors.UnknownModelError,
            s2_inference_errors.InvalidModelPropertiesError,
            s2_inference_errors.ModelLoadError) as model_error:
        raise errors.BadRequestError(
            message=f'Problem vectorising query. Reason: {str(model_error)}',
            link="https://marqo.pages.dev/latest/Models-Reference/dense_retrieval/"
        )
    except s2_inference_errors.S2InferenceError:
        combo_document_is_valid = False
        image_err = errors.InvalidArgError(message=f'Could not process given image: {multimodal_object_copy}')
        unsuccessful_doc_to_append = \
            (doc_index, {'_id': doc_id, 'error': image_err.message, 'status': int(image_err.status_code),
                 'code': image_err.code})

        return combo_chunk, combo_document_is_valid, unsuccessful_doc_to_append, combo_vectorise_time_to_add, new_fields_from_multimodal_combination

    sub_field_name_list = text_field_names + image_field_names
    vectors_list = text_vectors + image_vectors

    if not len(sub_field_name_list) == len(vectors_list):
        raise errors.BatchInferenceSizeError(message=f"Batch inference size does not match content for multimodal field {field}")

    vector_chunk = np.squeeze(np.mean([np.array(vector) * field_map["weights"][sub_field_name] for sub_field_name, vector in zip(sub_field_name_list, vectors_list)], axis=0))

    if normalize_embeddings is True:
        vector_chunk = vector_chunk / np.linalg.norm(vector_chunk)

    vector_chunk = vector_chunk.tolist()

    combo_chunk = dict({
        TensorField.marqo_knn_field: vector_chunk,
        TensorField.field_content: json.dumps(multimodal_object),
        TensorField.field_name: field,
    })
    return combo_chunk, combo_document_is_valid, unsuccessful_doc_to_append, combo_vectorise_time_to_add, new_fields_from_multimodal_combination

def _create_normal_tensor_search_query(result_count, offset, vector_field, vectorised_text) -> dict:
    search_query = {
        "size": result_count,
        "from": offset,
        "query": {
            "nested": {
                "path": TensorField.chunks,
                "inner_hits": {
                    "_source": {
                        "include": ["__chunks.__field_content", "__chunks.__field_name"]
                    }
                },
                "query": {
                    "knn": {
                        f"{TensorField.chunks}.{vector_field}": {
                            "vector": vectorised_text,
                            "k": result_count + offset
                        }
                    }
                },
                "score_mode": "max"
            }
        },
        "_source": {
            "exclude": ["__chunks.__vector_*"]
        }
    }
    return search_query


def _create_score_modifiers_tensor_search_query(score_modifiers, result_count, offset, vector_field, vectorised_text) -> dict:
    script_score = score_modifiers.to_painless_script()
    search_query = {
        "size": result_count,
        "from": offset,
        "query": {
            "function_score": {
                "query": {
                    "nested": {
                        "path": TensorField.chunks,
                        "inner_hits": {
                            "_source": {
                                "include": ["__chunks.__field_content", "__chunks.__field_name",
                                            "__chunks.reputation"]
                            }
                        },
                        "query": {
                            "function_score": {
                                "query": {
                                    "knn": {
                                        f"{TensorField.chunks}.{vector_field}": {
                                            "vector": vectorised_text,
                                            "k": result_count + offset
                                        }
                                    }
                                },
                                "functions": [
                                    {
                                        "script_score": {
                                            "script": {
                                                "source": script_score
                                            }
                                        }
                                    }
                                ],
                                "boost_mode": "replace"
                            }
                        },
                        "score_mode": "max"
                    }
                },
            }
        },
        "_source": {
            "exclude": ["__chunks.__vector_*"]
        }
    }
    return search_query


def delete_documents(config: Config, index_name: str, doc_ids: List[str], auto_refresh):
    """Delete documents from the Marqo index with the given doc_ids """
    return delete_docs.delete_documents(
        config=config,
        del_request=MqDeleteDocsRequest(
            index_name=index_name,
            document_ids=doc_ids,
            auto_refresh=auto_refresh)
    )<|MERGE_RESOLUTION|>--- conflicted
+++ resolved
@@ -592,19 +592,12 @@
 
         # ADD DOCS TIMER-LOGGER (5)
         start_time_5 = timer()
-<<<<<<< HEAD
-        serialised_body = utils.dicts_to_jsonl(bulk_parent_dicts)
-        index_parent_response = HttpRequests(config).post(
-            path="_bulk", body=serialised_body)
-        logger.debug(f"add_documents sent request to Marqo-os:\n{serialised_body}")
-=======
         with RequestMetricsStore.for_request().time("add_documents.opensearch._bulk"):
+            serialised_body = utils.dicts_to_jsonl(bulk_parent_dicts)
             index_parent_response = HttpRequests(config).post(
-                path="_bulk", body=utils.dicts_to_jsonl(bulk_parent_dicts)
-            )
+                path="_bulk", body=serialised_body)
         RequestMetricsStore.for_request().add_time("add_documents.opensearch._bulk.internal", float(index_parent_response["took"]))
-
->>>>>>> 56ff881e
+        
         end_time_5 = timer()
         total_http_time = end_time_5 - start_time_5
         total_index_time = index_parent_response["took"] * 0.001
@@ -1230,7 +1223,6 @@
     )
     body = []
 
-<<<<<<< HEAD
     if score_modifiers is not None:
         search_query = _create_score_modifiers_tensor_search_query(
             score_modifiers,
@@ -1254,23 +1246,6 @@
                 ["query"]["knn"]
                 [f"{TensorField.chunks}.{TensorField.marqo_knn_field}"]["filter"]) = {
                     "query_string": {"query": f"{filter_for_opensearch}"}
-=======
-    for vector_field in vector_properties_to_search:
-        if score_modifiers is not None:
-            search_query = _create_score_modifiers_tensor_search_query(score_modifiers, result_count, offset, vector_field, query_vector)
-            if filter_string is not None:
-                search_query["query"]["function_score"]["query"]["nested"]["query"]["function_score"]["query"]\
-                    ["knn"][f"{TensorField.chunks}.{vector_field}"][
-                    "filter"] = {
-                    "query_string": {"query": f"{contextualised_filter}"}
-                }
-        else:
-            search_query = _create_normal_tensor_search_query(result_count, offset, vector_field, query_vector)
-            if filter_string is not None:
-                search_query["query"]["nested"]["query"]["knn"][f"{TensorField.chunks}.{vector_field}"][
-                    "filter"] = {
-                    "query_string": {"query": f"{contextualised_filter}"}
->>>>>>> 56ff881e
                 }
 
     if attributes_to_retrieve is not None:
@@ -1284,16 +1259,11 @@
     """Send an `/_msearch` request to MarqoOS and translate errors into a user-friendly format."""
     start_search_http_time = timer()
     try:
-<<<<<<< HEAD
-        serialised_search_body = utils.dicts_to_jsonl(body)
-        response = HttpRequests(config).get(path=F"_msearch", body=serialised_search_body)
-        logger.debug(f"sent search request to Marqo-os with body: {serialised_search_body}")
-=======
         with RequestMetricsStore.for_request().time("search.opensearch._msearch"):
-            response = HttpRequests(config).get(path=F"_msearch", body=utils.dicts_to_jsonl(body))
+            serialised_search_body = utils.dicts_to_jsonl(body)
+            response = HttpRequests(config).get(path=F"_msearch", body=serialised_search_body)
         RequestMetricsStore.for_request().add_time("search.opensearch._msearch.internal", float(response["took"])) # internal, not round trip time
-
->>>>>>> 56ff881e
+        
         end_search_http_time = timer()
         total_search_http_time = end_search_http_time - start_search_http_time
         total_os_process_time = response["took"] * 0.001
