"""tensor search logic

API Notes:
    - Some fields beginning with a double underscore "__" are protected and used for our internal purposes.
    - Examples include:
        __field_name
        __field_content
        __doc_chunk_relation
        __chunk_ids
        fields beginning with "__vector_"
    - The "_id" field isn't a real field. It's a way to declare an ID. Internally we use it as the ID
        for the doc. The doc is stored without this field in its body

Notes on search behaviour with caching and searchable attributes:
    The behaviour of lexical search and vector search differs when it comes to
    interactions between the cache and searchable attributes.

    This issue should just occur on the first search when another user adds a
    new field, as the index cache updates in the background during the search.

    Lexical search:
        - Searching an existing but uncached field will return the best result
            (the uncached field will be searched)
        - Searching all fields will return a poor result
            (the uncached field won’t be searched)
    Vector search:
        - Searching an existing but uncached field will return no results (the
            uncached field won’t be searched)
        - Searching all fields will return a poor result (the uncached field
            won’t be searched)

"""
import copy
import json
from collections import defaultdict
from contextlib import ExitStack
from timeit import default_timer as timer
import functools
import pprint
import typing
from marqo.tensor_search.models.private_models import ModelAuth
import uuid
from typing import List, Optional, Union, Iterable, Sequence, Dict, Any, Tuple
from marqo.tensor_search.models.add_docs_objects import AddDocsParams
import numpy as np
from PIL import Image
import marqo.config as config
from marqo.tensor_search.models.delete_docs_objects import MqDeleteDocsRequest
from marqo.tensor_search.enums import (
    Device, MediaType, MlModel, TensorField, SearchMethod, OpenSearchDataType,
    EnvVars, MappingsObjectType, DocumentFieldType, ModelProperties
)
from marqo.tensor_search.enums import IndexSettingsField as NsField
from marqo.tensor_search import utils, backend, validation, configs, add_docs, filtering, create_index
from marqo.tensor_search.formatting import _clean_doc
from marqo.tensor_search.index_meta_cache import get_cache, get_index_info
from marqo.tensor_search import index_meta_cache
from marqo.tensor_search.models.api_models import BulkSearchQuery, BulkSearchQueryEntity, ScoreModifier
from marqo.tensor_search.models.search import Qidx, JHash, SearchContext, VectorisedJobs, VectorisedJobPointer
from marqo.tensor_search.models.index_info import IndexInfo, get_model_properties_from_index_defaults
from marqo.tensor_search.models.external_apis.abstract_classes import ExternalAuth
from marqo.tensor_search.telemetry import RequestMetricsStore
from marqo.tensor_search.health import generate_heath_check_response
from marqo.tensor_search.utils import add_timing
from marqo.tensor_search import delete_docs
from marqo.s2_inference.processing import text as text_processor
from marqo.s2_inference.processing import image as image_processor
from marqo.s2_inference.clip_utils import _is_image
from marqo.s2_inference.reranking import rerank
from marqo.s2_inference import s2_inference
import torch.cuda
import psutil
# We depend on _httprequests.py for now, but this may be replaced in the future, as
# _httprequests.py is designed for the client
from marqo._httprequests import HttpRequests
from marqo.config import Config
from marqo import errors
from marqo.s2_inference import errors as s2_inference_errors
import threading
from dataclasses import replace
from marqo.tensor_search.tensor_search_logging import get_logger

logger = get_logger(__name__)


def _get_dimension_from_model_properties(model_properties: dict) -> int:
    """
    Args:
        model_properties: dict containing model properties
    """
    try:
        return validation.validate_model_dimensions(model_properties["dimensions"])
    except KeyError:
        raise errors.InvalidArgError(
            f"The given model properties must contain a 'dimensions' key. Received: {model_properties}"
        )
    except errors.InternalError as e:
        # This is caused by bad `dimensions` validation.
        raise errors.InvalidArgError(str(e)) from e


def _add_knn_field(ix_settings: dict):
    """
    This adds the OpenSearch knn field to the index's mappings.
    Adds dimensions based on the model properties. Ensures that dimensions of model properties match search model properties first.

    Args:
        ix_settings: the index settings
    """

    ix_defaults = ix_settings["mappings"]["_meta"]["index_settings"][NsField.index_defaults]

    # get model properties
    model_prop = get_model_properties_from_index_defaults(
        index_defaults=ix_defaults,
        model_name=ix_defaults[NsField.model],
        properties_key=NsField.model_properties
    )

    # get search model properties
    search_model_prop = get_model_properties_from_index_defaults(
        index_defaults=ix_defaults,
        model_name=ix_defaults[NsField.search_model],
        properties_key=NsField.search_model_properties
    )

    # validate dimensions of model properties and search model properties match
    model_dim = _get_dimension_from_model_properties(model_prop)
    search_model_dim = _get_dimension_from_model_properties(search_model_prop)
    if model_dim != search_model_dim:
        raise errors.InvalidArgError(
            f"Model properties dimensions ({model_dim}) and search model properties dimensions ({search_model_dim}) "
            f"must be equal."
        )

    ix_settings_with_knn = ix_settings.copy()
    ix_settings_with_knn["mappings"]["properties"][TensorField.chunks]["properties"][TensorField.marqo_knn_field] = {
        "type": "knn_vector",
        "dimension": model_dim,
        "method": (
            ix_settings["mappings"]["_meta"]
            ["index_settings"][NsField.index_defaults][NsField.ann_parameters]
        )
    }
    return ix_settings_with_knn


def create_vector_index(
        config: Config, index_name: str, media_type: Union[str, MediaType] = MediaType.default,
        refresh_interval: str = "1s", index_settings=None):
    """
    Args:
        media_type: 'text'|'image'
    """
    validation.validate_index_name(index_name)

    if index_settings is not None:
        if NsField.index_defaults in index_settings:
            validation.validate_model_name_and_properties(index_settings)
        the_index_settings = _autofill_index_settings(index_settings=index_settings)
    else:
        the_index_settings = configs.get_default_index_settings()

<<<<<<< HEAD
    # Override prefixes in model_properties and search_model_properties
    the_index_settings = create_index.override_prefixes_in_model_properties(index_settings=the_index_settings)
=======
    # `search_model` is determined by `model` and `model_properties`
    the_index_settings = create_index.autofill_search_model(the_index_settings)

>>>>>>> d5d27017
    validation.validate_settings_object(settings_object=the_index_settings)

    vector_index_settings = {
        "settings": {
            "index": {
                "knn": True,
                "knn.algo_param.ef_search": 100,
                "refresh_interval": refresh_interval,
                "store.hybrid.mmap.extensions": ["nvd", "dvd", "tim", "tip", "dim", "kdd", "kdi", "cfs", "doc", "vec",
                                                 "vex"]
            },
            "number_of_shards": the_index_settings[NsField.number_of_shards],
            "number_of_replicas": the_index_settings[NsField.number_of_replicas],
        },
        "mappings": {
            "_meta": {
                "media_type": media_type,
            },
            "dynamic_templates": [
                {
                    "strings": {
                        "match_mapping_type": "string",
                        "mapping": {
                            "type": "text"
                        }
                    }
                }
            ],
            "properties": {
                TensorField.chunks: {
                    "type": "nested",
                    "properties": {
                        TensorField.field_name: {
                            "type": "keyword"
                        },
                        TensorField.field_content: {
                            "type": "text"
                        },
                    }
                }
            }
        }
    }
    max_marqo_fields = utils.read_env_vars_and_defaults(EnvVars.MARQO_MAX_INDEX_FIELDS)

    if max_marqo_fields is not None:
        max_os_fields = _marqo_field_limit_to_os_limit(int(max_marqo_fields))
        vector_index_settings["settings"]["mapping"] = {"total_fields": {"limit": int(max_os_fields)}}

    # Add model and search model names to mappings metadata.
    model_name = the_index_settings[NsField.index_defaults][NsField.model]
    search_model_name = the_index_settings[NsField.index_defaults][NsField.search_model]
    vector_index_settings["mappings"]["_meta"]["model"] = model_name
    vector_index_settings["mappings"]["_meta"]["search_model"] = search_model_name

    vector_index_settings["mappings"]["_meta"][NsField.index_settings] = the_index_settings

    vector_index_settings_with_knn = _add_knn_field(ix_settings=vector_index_settings)

    logger.debug(f"Creating index {index_name} with settings: {vector_index_settings_with_knn}")
    response = HttpRequests(config).put(path=index_name, body=vector_index_settings_with_knn)

    get_cache()[index_name] = IndexInfo(
        model_name=model_name, search_model_name=search_model_name, properties=vector_index_settings_with_knn["mappings"]["properties"].copy(),
        index_settings=the_index_settings
    )
    return response


def _marqo_field_limit_to_os_limit(marqo_index_field_limit: int) -> int:
    """Translates a Marqo Index Field limit (that a Marqo user will set)
    into the equivalent limit for Marqo-OS

    Each Marqo field generates 2 Marqo-OS fields:
        - One for its content
        - One for filtering

    There are also 4 fields that will be generated on a Marqo index, in most
    cases:
        - one for __vector_marqo_knn_field
        - one for the chunks field
        - one for chunk's __field_content
        - one for chunk's __field_name

    Returns:
        The corresponding Marqo-OS limit
    """
    return (marqo_index_field_limit * 2) + 4


def _autofill_index_settings(index_settings: dict):
    """A half-complete index settings will be auto filled"""

    # TODO: validated conflicting settings
    # treat_urls_and_pointers_as_images

    copied_settings = index_settings.copy()
    default_settings = configs.get_default_index_settings()

    copied_settings = utils.merge_dicts(default_settings, copied_settings)

    # Default to CLIP model if we are using treat_urls_and_pointers_as_images
    if NsField.treat_urls_and_pointers_as_images in copied_settings[NsField.index_defaults] and \
            copied_settings[NsField.index_defaults][NsField.treat_urls_and_pointers_as_images] is True \
            and copied_settings[NsField.index_defaults][NsField.model] is None:
        copied_settings[NsField.index_defaults][NsField.model] = MlModel.clip

    # text preprocessing subfields - fills any missing sub-dict fields if some of the first level are present
    for key in list(default_settings[NsField.index_defaults][NsField.text_preprocessing]):
        if key not in copied_settings[NsField.index_defaults][NsField.text_preprocessing] or \
                copied_settings[NsField.index_defaults][NsField.text_preprocessing][key] is None:
            copied_settings[NsField.index_defaults][NsField.text_preprocessing][key] \
                = default_settings[NsField.index_defaults][NsField.text_preprocessing][key]

    # image preprocessing sub fields - fills any missing sub-dict fields
    for key in list(default_settings[NsField.index_defaults][NsField.image_preprocessing]):
        if key not in copied_settings[NsField.index_defaults][NsField.image_preprocessing] or \
                copied_settings[NsField.index_defaults][NsField.image_preprocessing][key] is None:
            copied_settings[NsField.index_defaults][NsField.image_preprocessing][key] \
                = default_settings[NsField.index_defaults][NsField.image_preprocessing][key]

    return copied_settings


def get_stats(config: Config, index_name: str):
    """Returns the number of documents and vectors in the index."""

    body = {
        "size": 0,
        "aggs": {
            "nested_chunks": {
                "nested": {
                    "path": "__chunks"
                },
                "aggs": {
                    "marqo_vector_count": {
                        "value_count": {
                            # This is a key_word field, so it is fast in value_count
                            "field": "__chunks.__field_name"
                        }
                    }
                }
            }
        }
    }

    try:
        doc_count = HttpRequests(config).post(path=F"{index_name}/_count")["count"]
        vector_count = HttpRequests(config).get(path=f"{index_name}/_search", body=body) \
            ["aggregations"]["nested_chunks"]["marqo_vector_count"]["value"]
    except (KeyError, TypeError) as e:
        raise errors.InternalError(f"Marqo received an unexpected response from Marqo-OS. "
                                   f"The expected fields do not exist in the response. Original error message = {e}")
    except (errors.IndexNotFoundError, errors.InvalidIndexNameError):
        raise
    except errors.MarqoWebError as e:
        raise errors.InternalError(f"Marqo encountered an error while communicating with Marqo-OS. "
                                   f"Original error message: {e.message}")

    return {
        "numberOfDocuments": doc_count,
        "numberOfVectors": vector_count,
    }


def _infer_opensearch_data_type(
        sample_field_content: typing.Any) -> Union[OpenSearchDataType, None]:
    """
    Raises:
        Exception if sample_field_content is a dict
    """
    if isinstance(sample_field_content, Sequence) and len(sample_field_content) > 0:
        # OpenSearch requires that all content of an array be the same type.
        # This function doesn't validate.
        to_check = sample_field_content[0]
    else:
        to_check = sample_field_content

    if isinstance(to_check, dict):
        raise errors.MarqoError(
            "Field content can't be an object. An object should not be passed into _infer_opensearch_data_type"
            "to check.")
    elif isinstance(to_check, str):
        return OpenSearchDataType.text
    else:
        return None


def _get_chunks_for_field(field_name: str, doc_id: str, doc):
    # Find the chunks with a specific __field_name in a doc
    # Note: for a chunkless doc (nothing was tensorised) --> doc["_source"]["__chunks"] == []
    return [chunk for chunk in doc["_source"]["__chunks"] if chunk["__field_name"] == field_name]


def add_documents(config: Config, add_docs_params: AddDocsParams):
    """
    Args:
        config: Config object
        add_docs_params: add_documents()'s parameters
    """
    
    max_add_docs_retry_attempts = utils.read_env_vars_and_defaults_ints(EnvVars.MARQO_MAX_BACKEND_ADD_DOCS_RETRY_ATTEMPTS)
    max_add_docs_retry_backoff = utils.read_env_vars_and_defaults_ints(EnvVars.MARQO_MAX_BACKEND_ADD_DOCS_RETRY_BACKOFF)
    # ADD DOCS TIMER-LOGGER (3)

    RequestMetricsStore.for_request().start("add_documents.processing_before_opensearch")
    start_time_3 = timer()

    if add_docs_params.mappings is not None:
        validation.validate_mappings_object(mappings_object=add_docs_params.mappings)

    t0 = timer()
    bulk_parent_dicts = []

    try:
        index_info = backend.get_index_info(
            config=config,
            index_name=add_docs_params.index_name,
            max_retry_attempts=max_add_docs_retry_attempts,
            max_retry_backoff_seconds=max_add_docs_retry_backoff
        )
        # Retrieve model dimensions from index info
        index_model_dimensions = index_info.get_model_properties()["dimensions"]
    except errors.IndexNotFoundError:
        raise errors.IndexNotFoundError(f"Cannot add documents to non-existent index {add_docs_params.index_name}")

    # Determine chunk prefix at the request level
    text_chunk_prefix = add_docs.determine_text_chunk_prefix(
        request_level_prefix=add_docs_params.text_chunk_prefix,
        index_info=index_info
    )

    existing_fields = set(index_info.properties.keys())
    new_fields = set()

    # A dict to store the multimodal_fields and their (child_fields, opensearch_type)
    # dict = {parent_field_1 : set((child_field_1, type), ),
    #      =  parent_field_2 : set((child_field_1, type), )}
    # Check backend to see the differences between multimodal_fields and new_fields
    new_obj_fields = dict()

    unsuccessful_docs = []
    total_vectorise_time = 0
    
    image_repo = {}
    doc_count = len(add_docs_params.docs)
    
    with ExitStack() as exit_stack:
        if index_info.index_settings[NsField.index_defaults][NsField.treat_urls_and_pointers_as_images]:
            with RequestMetricsStore.for_request().time(
                "image_download.full_time",
                lambda t: logger.debug(
                    f"add_documents image download: took {t:.3f}ms to concurrently download "
                    f"images for {doc_count} docs using {add_docs_params.image_download_thread_count} threads"
                )
            ):
                if add_docs_params.tensor_fields and '_id' in add_docs_params.tensor_fields:
                    raise errors.BadRequestError(message="`_id` field cannot be a tensor field.")

                image_repo = exit_stack.enter_context(
                    add_docs.download_images(docs=add_docs_params.docs, thread_count=20,
                                             tensor_fields=add_docs_params.tensor_fields
                                             if add_docs_params.tensor_fields is not None else None,
                                             non_tensor_fields=add_docs_params.non_tensor_fields + ['_id']
                                             if add_docs_params.non_tensor_fields is not None else None,
                                             image_download_headers=add_docs_params.image_download_headers)
                )

        if add_docs_params.use_existing_tensors:
            doc_ids = []

            # Iterate through the list in reverse, only latest doc with dupe id gets added.
            for i in range(doc_count-1, -1, -1):
                if ("_id" in add_docs_params.docs[i]) and (add_docs_params.docs[i]["_id"] not in doc_ids):
                    doc_ids.append(add_docs_params.docs[i]["_id"])
            existing_docs = _get_documents_for_upsert(
                config=config, index_name=add_docs_params.index_name, document_ids=doc_ids)
        
        for i, doc in enumerate(add_docs_params.docs):

            indexing_instructions = {'index': {"_index": add_docs_params.index_name}}
            copied = copy.deepcopy(doc)

            document_is_valid = True
            new_fields_from_doc = set()

            doc_id = None
            try:
                validation.validate_doc(doc)

                if "_id" in doc:
                    doc_id = validation.validate_id(doc["_id"])
                    del copied["_id"]
                else:
                    doc_id = str(uuid.uuid4())

                [validation.validate_field_name(field) for field in copied]
            except errors.__InvalidRequestError as err:
                unsuccessful_docs.append(
                    (i, {'_id': doc_id if doc_id is not None else '',
                         'error': err.message, 'status': int(err.status_code), 'code': err.code})
                )
                continue

            indexing_instructions["index"]["_id"] = doc_id
            if add_docs_params.use_existing_tensors:
                matching_doc = [doc for doc in existing_docs["docs"] if doc["_id"] == doc_id]
                # Should only have 1 result, as only 1 id matches
                if len(matching_doc) == 1:
                    existing_doc = matching_doc[0]
                # When a request isn't sent to get matching docs, because the added docs don't
                # have IDs:
                elif len(matching_doc) == 0:
                    existing_doc = {"found": False}
                else:
                    raise errors.InternalError(message= f"Upsert: found {len(matching_doc)} matching docs for {doc_id} when only 1 or 0 should have been found.")

            doc_chunks = []
            for field in copied:
                # Validation phase for field
                try:
                    field_content = validation.validate_field_content(
                        field_content=copied[field],
                        is_non_tensor_field=not utils.is_tensor_field(field, add_docs_params.tensor_fields, add_docs_params.non_tensor_fields)
                    )
                    if isinstance(field_content, dict):
                        field_content = validation.validate_dict(
                            field=field, field_content=field_content,
                            is_non_tensor_field=not utils.is_tensor_field(field, add_docs_params.tensor_fields,
                                                                          add_docs_params.non_tensor_fields),
                            mappings=add_docs_params.mappings,
                            index_model_dimensions=index_model_dimensions)
                except errors.InvalidArgError as err:
                    document_is_valid = False
                    unsuccessful_docs.append(
                        (i, {'_id': doc_id, 'error': err.message, 'status': int(err.status_code),
                             'code': err.code})
                    )
                    break

                # Document field type used for:
                # 1. Determining how to add field to OpenSearch index
                # 2. Determining chunk and vectorise behavior
                # Multimodal fields not here because they will get added later (with nesting)
                document_field_type = add_docs.determine_document_field_type(field, field_content, add_docs_params.mappings)
                if field not in existing_fields:
                    if document_field_type == DocumentFieldType.standard:
                        # Normal field (str, int, float, bool, or list)
                        new_fields_from_doc.add((field, _infer_opensearch_data_type(field_content)))
                    elif document_field_type == DocumentFieldType.custom_vector:
                        # Custom vector field type in OpenSearch assimilates type of its content
                        new_fields_from_doc.add((field, _infer_opensearch_data_type(field_content["content"])))

                # Don't process text/image fields when explicitly told not to.
                if not utils.is_tensor_field(field, add_docs_params.tensor_fields, add_docs_params.non_tensor_fields):
                    continue

                # 4 current options for chunking/vectorisation behavior:
                # A) field type is custom_vector -> no chunking or vectorisation
                # B) use_existing_tensors=True and field content hasn't changed -> no chunking or vectorisation
                # C) field type is standard -> chunking and vectorisation
                # D) field type is multimodal -> use vectorise_multimodal_combination_field (does chunking and vectorisation)
                
                field_chunks_to_append = []     # Used by all cases. chunks generated by processing this field for this doc:
                
                # A) custom_vector fields -> no chunking or vectorisation
                if document_field_type == DocumentFieldType.custom_vector:
                    # No real vectorisation or chunking will happen for custom vector fields.
                    # No error handling, dict validation happens before this.
                    # Adding chunk (Only 1 chunk gets added for a custom vector field). No metadata yet.
                    field_chunks_to_append.append({
                        TensorField.marqo_knn_field: field_content["vector"],
                        TensorField.field_content: field_content["content"],
                        TensorField.field_name: field
                    })
                    # Update parent document (copied) to fit new format. Use content (text) to replace input dict
                    copied[field] = field_content["content"]

                # B) If field content hasn't changed -> use existing tensors, no chunking or vectorisation
                elif (add_docs_params.use_existing_tensors
                        and existing_doc["found"]
                        and (field in existing_doc["_source"]) and (existing_doc["_source"][field] == field_content)):
                    field_chunks_to_append = _get_chunks_for_field(field_name=field, doc_id=doc_id, doc=existing_doc)

                # Chunking and vectorising phase (only if content changed).
                # C) Standard document field type
                elif isinstance(field_content, (str, Image.Image)):

                    # TODO: better/consistent handling of a no-op for processing (but still vectorize)

                    # 1. check if urls should be downloaded -> "treat_pointers_and_urls_as_images":True
                    # 2. check if it is a url or pointer
                    # 3. If yes in 1 and 2, download blindly (without type)
                    # 4. Determine media type of downloaded
                    # 5. load correct media type into memory -> PIL (images), videos (), audio (torchaudio)
                    # 6. if chunking -> then add the extra chunker

                    if isinstance(field_content, str) and not _is_image(field_content):
                        # text processing pipeline:
                        split_by = index_info.index_settings[NsField.index_defaults][NsField.text_preprocessing][
                            NsField.split_method]
                        split_length = index_info.index_settings[NsField.index_defaults][NsField.text_preprocessing][
                            NsField.split_length]
                        split_overlap = index_info.index_settings[NsField.index_defaults][NsField.text_preprocessing][
                            NsField.split_overlap]
                        
                        
                        # text chunks: WITHOUT prefix, stored in backend chunk list
                        text_chunks = text_processor.split_text(field_content, split_by=split_by,
                                                                   split_length=split_length, split_overlap=split_overlap)
                        
                        # content chunks: WITH prefix, used to generate vectors (text prefix not actually stored in backend)
                        content_chunks = text_processor.prefix_text_chunks(text_chunks)

                    else:
                        # TODO put the logic for getting field parameters into a function and add per field options
                        image_method = index_info.index_settings[NsField.index_defaults][NsField.image_preprocessing][
                            NsField.patch_method]
                        # the chunk_image contains the no-op logic as of now - method = None will be a no-op
                        try:
                            # in the future, if we have different chunking methods, make sure we catch possible
                            # errors of different types generated here, too.
                            if isinstance(field_content, str) and index_info.index_settings[NsField.index_defaults][
                                NsField.treat_urls_and_pointers_as_images]:
                                if not isinstance(image_repo[field_content], Exception):
                                    image_data = image_repo[field_content]
                                else:
                                    raise s2_inference_errors.S2InferenceError(
                                        f"Could not find image found at `{field_content}`. \n"
                                        f"Reason: {str(image_repo[field_content])}"
                                    )
                            else:
                                image_data = field_content
                            if image_method not in [None, 'none', '', "None", ' ']:
                                content_chunks, text_chunks = image_processor.chunk_image(
                                    image_data, device=add_docs_params.device, method=image_method)
                            else:
                                # if we are not chunking, then we set the chunks as 1-len lists
                                # content_chunk is the PIL image
                                # text_chunk refers to URL
                                content_chunks, text_chunks = [image_data], [field_content]
                        except s2_inference_errors.S2InferenceError as e:
                            document_is_valid = False
                            unsuccessful_docs.append(
                                (i, {'_id': doc_id, 'error': e.message,
                                     'status': int(errors.InvalidArgError.status_code),
                                     'code': errors.InvalidArgError.code})
                            )
                            break

                    normalize_embeddings = index_info.index_settings[NsField.index_defaults][
                        NsField.normalize_embeddings]
                    infer_if_image = index_info.index_settings[NsField.index_defaults][
                        NsField.treat_urls_and_pointers_as_images]

                    try:
                        # in the future, if we have different underlying vectorising methods, make sure we catch possible
                        # errors of different types generated here, too.

                        # ADD DOCS TIMER-LOGGER (4)
                        start_time = timer()
                        with RequestMetricsStore.for_request().time(f"add_documents.create_vectors"):
                            vector_chunks = s2_inference.vectorise(
                                model_name=index_info.model_name,
                                model_properties=index_info.get_model_properties(), content=content_chunks,
                                device=add_docs_params.device, normalize_embeddings=normalize_embeddings,
                                infer=infer_if_image, model_auth=add_docs_params.model_auth
                            )

                        end_time = timer()
                        total_vectorise_time += (end_time - start_time)
                    except (s2_inference_errors.UnknownModelError,
                            s2_inference_errors.InvalidModelPropertiesError,
                            s2_inference_errors.ModelLoadError,
                            s2_inference.ModelDownloadError) as model_error:
                        raise errors.BadRequestError(
                            message=f'Problem vectorising query. Reason: {str(model_error)}',
                            link="https://marqo.pages.dev/latest/Models-Reference/dense_retrieval/"
                        )
                    except s2_inference_errors.S2InferenceError:
                        document_is_valid = False
                        image_err = errors.InvalidArgError(message=f'Could not process given image: {field_content}')
                        unsuccessful_docs.append(
                            (i, {'_id': doc_id, 'error': image_err.message, 'status': int(image_err.status_code),
                                 'code': image_err.code})
                        )
                        break
                    if (len(vector_chunks) != len(text_chunks)):
                        raise RuntimeError(
                            f"the input content after preprocessing and its vectorized counterparts must be the same length."
                            f"received text_chunks={len(text_chunks)} and vector_chunks={len(vector_chunks)}. "
                            f"check the preprocessing functions and try again. ")

                    for text_chunk, vector_chunk in zip(text_chunks, vector_chunks):
                        # Chunk added to field chunks_to_append (no metadata yet).
                        field_chunks_to_append.append({
                            TensorField.marqo_knn_field: vector_chunk,
                            TensorField.field_content: text_chunk,
                            TensorField.field_name: field
                        })

                # D) Multimodal chunking and vectorisation
                elif document_field_type == DocumentFieldType.multimodal_combination:
                    (combo_chunk, combo_document_is_valid,
                        unsuccessful_doc_to_append, combo_vectorise_time_to_add,
                        new_fields_from_multimodal_combination) = vectorise_multimodal_combination_field(
                            field, field_content, copied, i, doc_id, add_docs_params.device, index_info,
                            image_repo, add_docs_params.mappings[field], 
                            text_chunk_prefix=text_chunk_prefix,
                            model_auth=add_docs_params.model_auth)
                    total_vectorise_time = total_vectorise_time + combo_vectorise_time_to_add
                    
                    if combo_document_is_valid is False:
                        document_is_valid = False
                        unsuccessful_docs.append(unsuccessful_doc_to_append)
                        break
                    else:
                        if field not in new_obj_fields:
                            new_obj_fields[field] = set()
                        new_obj_fields[field] = new_obj_fields[field].union(new_fields_from_multimodal_combination)
                        # Multimodal combo chunk added to field_chunks_to_append (no metadata yet)
                        field_chunks_to_append.append(combo_chunk)

                # Executes REGARDLESS of document field type.
                # Add field_chunks_to_append to total document chunk list
                for chunk in field_chunks_to_append:
                    doc_chunks.append(chunk)

            if document_is_valid:
                new_fields = new_fields.union(new_fields_from_doc)

                # Create metadata to put in doc chunks (from altered doc)
                chunk_values_for_filtering = add_docs.create_chunk_metadata(raw_document=copied)
                for chunk in doc_chunks:
                    # Add metadata to each doc chunk
                    chunk.update(chunk_values_for_filtering)
                copied[TensorField.chunks] = doc_chunks

                bulk_parent_dicts.append(indexing_instructions)
                bulk_parent_dicts.append(copied)

        total_preproc_time = 0.001 * RequestMetricsStore.for_request().stop("add_documents.processing_before_opensearch")
        logger.debug(f"      add_documents pre-processing: took {(total_preproc_time):.3f}s total for {doc_count} docs, "
                    f"for an average of {(total_preproc_time / doc_count):.3f}s per doc.")

        logger.debug(f"          add_documents vectorise: took {(total_vectorise_time):.3f}s for {doc_count} docs, "
                    f"for an average of {(total_vectorise_time / doc_count):.3f}s per doc.")
        if bulk_parent_dicts:
            # the HttpRequest wrapper handles error logic
            update_mapping_response = backend.add_customer_field_properties(
                config=config, index_name=add_docs_params.index_name, customer_field_names=new_fields,
                multimodal_combination_fields=new_obj_fields, max_retry_attempts=max_add_docs_retry_attempts,
                max_retry_backoff_seconds=max_add_docs_retry_backoff)

            # ADD DOCS TIMER-LOGGER (5)
            start_time_5 = timer()
            with RequestMetricsStore.for_request().time("add_documents.opensearch._bulk"):
                serialised_body = utils.dicts_to_jsonl(bulk_parent_dicts)
                
                bulk_path = "_bulk"
                if add_docs_params.auto_refresh:
                    bulk_path += "?refresh=true"
                else:
                    bulk_path += "?refresh=false"
                
                index_parent_response = HttpRequests(config).post(
                    path=bulk_path,
                    body=serialised_body,
                    max_retry_attempts=max_add_docs_retry_attempts,
                    max_retry_backoff_seconds=max_add_docs_retry_backoff
                )
            RequestMetricsStore.for_request().add_time("add_documents.opensearch._bulk.internal", float(index_parent_response["took"]))

            end_time_5 = timer()
            total_http_time = end_time_5 - start_time_5
            total_index_time = index_parent_response["took"] * 0.001
            logger.debug(
                f"      add_documents roundtrip: took {(total_http_time):.3f}s to send {doc_count} docs (roundtrip) to Marqo-os, "
                f"for an average of {(total_http_time / doc_count):.3f}s per doc.")

            logger.debug(
                f"          add_documents Marqo-os index: took {(total_index_time):.3f}s for Marqo-os to index {doc_count} docs, "
                f"for an average of {(total_index_time / doc_count):.3f}s per doc.")
        else:
            index_parent_response = None

        with RequestMetricsStore.for_request().time("add_documents.postprocess"):
            t1 = timer()

            def translate_add_doc_response(response: Optional[dict], time_diff: float) -> dict:
                """translates OpenSearch response dict into Marqo dict"""
                item_fields_to_remove = ['_index', '_primary_term', '_seq_no', '_shards', '_version']
                result_dict = {}
                new_items = []

                if response is not None:
                    copied_res = copy.deepcopy(response)

                    result_dict['errors'] = copied_res['errors']
                    actioned = "index"

                    for item in copied_res["items"]:
                        for to_remove in item_fields_to_remove:
                            if to_remove in item[actioned]:
                                del item[actioned][to_remove]
                        new_items.append(item[actioned])

                if unsuccessful_docs:
                    result_dict['errors'] = True

                for loc, error_info in unsuccessful_docs:
                    new_items.insert(loc, error_info)

                result_dict["processingTimeMs"] = time_diff * 1000
                result_dict["index_name"] = add_docs_params.index_name
                result_dict["items"] = new_items
                return result_dict

            return translate_add_doc_response(response=index_parent_response, time_diff=t1 - t0)


def get_document_by_id(
        config: Config, index_name: str, document_id: str, show_vectors: bool = False):
    """returns document by its ID"""
    validation.validate_id(document_id)
    res = HttpRequests(config).get(
        f'{index_name}/_doc/{document_id}'
    )
    if "_source" in res:
        return _clean_doc(res["_source"], doc_id=document_id, include_vectors=show_vectors)
    else:
        return res


def get_documents_by_ids(
        config: Config, index_name: str, document_ids: List[str],
        show_vectors: bool = False,
):
    """returns documents by their IDs"""
    if not isinstance(document_ids, typing.Collection):
        raise errors.InvalidArgError("Get documents must be passed a collection of IDs!")
    if len(document_ids) <= 0:
        raise errors.InvalidArgError("Can't get empty collection of IDs!")
    max_docs_limit = utils.read_env_vars_and_defaults(EnvVars.MARQO_MAX_RETRIEVABLE_DOCS)
    if max_docs_limit is not None and len(document_ids) > int(max_docs_limit):
        raise errors.IllegalRequestedDocCount(
            f"{len(document_ids)} documents were requested, which is more than the allowed limit of [{max_docs_limit}], "
            f"set by the environment variable `{EnvVars.MARQO_MAX_RETRIEVABLE_DOCS}`")
    docs = [
        {"_index": index_name, "_id": validation.validate_id(doc_id)}
        for doc_id in document_ids
    ]
    if not show_vectors:
        for d in docs:
            d["_source"] = dict()
            d["_source"]["exclude"] = f"*{TensorField.vector_prefix}*"
    res = HttpRequests(config).get(
        f'_mget/',
        body={
            "docs": docs,
        }
    )
    if "docs" in res:
        to_return = {
            "results": []
        }
        for doc in res['docs']:
            if not doc['found']:
                to_return['results'].append({
                    '_id': doc['_id'],
                    TensorField.found: False})
            else:
                to_return['results'].append(
                    {TensorField.found: True,
                     **_clean_doc(doc["_source"], doc_id=doc["_id"], include_vectors=show_vectors)})
        return to_return
    else:
        return res


def _get_documents_for_upsert(
        config: Config, index_name: str, document_ids: List[str],
        show_vectors: bool = False,
):
    """returns document chunks and content"""
    if not isinstance(document_ids, typing.Collection):
        raise errors.InvalidArgError("Get documents must be passed a collection of IDs!")

    # If we receive an invalid ID, we skip it
    valid_doc_ids = []
    for d_id in document_ids:
        try:
            validation.validate_id(d_id)
            valid_doc_ids.append(d_id)
        except errors.InvalidDocumentIdError:
            pass

    if len(valid_doc_ids) <= 0:
        return {"docs": []}
    max_docs_limit = utils.read_env_vars_and_defaults(EnvVars.MARQO_MAX_RETRIEVABLE_DOCS)
    if max_docs_limit is not None and len(document_ids) > int(max_docs_limit):
        raise errors.IllegalRequestedDocCount(
            f"{len(document_ids)} documents were requested, which is more than the allowed limit of [{max_docs_limit}], "
            f"set by the environment variable `{EnvVars.MARQO_MAX_RETRIEVABLE_DOCS}`")

    # Chunk Docs (get field name, field content, vectors)

    chunk_docs = [
        {"_index": index_name, "_id": doc_id,
         "_source": {"include": [f"__chunks.__field_content", f"__chunks.__field_name", f"__chunks.__vector_*"]}}
        for doc_id in valid_doc_ids
    ]

    data_docs = [
        {"_index": index_name, "_id": doc_id, "_source": {"exclude": "__chunks.*"}}
        for doc_id in valid_doc_ids
    ]

    res = HttpRequests(config).get(
        f'_mget/',
        body={
            "docs": chunk_docs + data_docs,
        }
    )

    # Combine the 2 query results (loop through each doc id)
    combined_result = []

    for doc_id in valid_doc_ids:
        # There should always be 2 results per doc.
        result_list = [doc for doc in res["docs"] if doc["_id"] == doc_id]

        if len(result_list) == 0:
            continue
        if len(result_list) not in (2, 0):
            raise errors.InternalError(f"Internal error fetching old documents. "
                                       f"There are {len(result_list)} results for doc id {doc_id}.")

        for result in result_list:
            if result["found"]:
                doc_in_results = True
                if ("__chunks" in result["_source"]) and (result["_source"]["__chunks"] == []):
                    res_data = result
                else:
                    res_chunks = result
            else:
                doc_in_results = False
                dummy_res = result
                break

        # Put the chunks list in res_data, so it contains all doc data
        if doc_in_results:
            # Only add chunks if not a chunkless doc
            if res_chunks["_source"]:
                res_data["_source"]["__chunks"] = res_chunks["_source"]["__chunks"]
            combined_result.append(res_data)
        else:
            # This result just says that the doc was not found ("found": False)
            combined_result.append(dummy_res)

    res["docs"] = combined_result

    # Returns a list of combined docs
    return res


def refresh_index(config: Config, index_name: str):
    return HttpRequests(config).post(path=F"{index_name}/_refresh")


@add_timing
def bulk_search(query: BulkSearchQuery, marqo_config: config.Config, verbose: int = 0, device: str = None):
    """Performs a set of search operations in parallel.

    Args:
        query: Set of search queries
        marqo_config:
        verbose:
        device:

    Notes:
        Current limitations:
          - Lexical and tensor search done in serial.
          - A single error (e.g. validation errors) on any one of the search queries returns an error and does not
            process non-erroring queries.
    """
    refresh_indexes_in_background(marqo_config, [q.index for q in query.queries])
    max_search_retry_attempts = utils.read_env_vars_and_defaults_ints(EnvVars.MARQO_MAX_BACKEND_SEARCH_RETRY_ATTEMPTS)
    max_search_retry_backoff = utils.read_env_vars_and_defaults_ints(EnvVars.MARQO_MAX_BACKEND_SEARCH_RETRY_BACKOFF)
    # TODO: Let non-errored docs to propagate.
    errs = [validation.validate_bulk_query_input(q) for q in query.queries]
    if any(errs):
        err = next(e for e in errs if e is not None)
        raise err

    if len(query.queries) == 0:
        return {"result": []}

    if device is None:
        selected_device = utils.read_env_vars_and_defaults("MARQO_BEST_AVAILABLE_DEVICE")
        if selected_device is None:
            raise errors.InternalError("Best available device was not properly determined on Marqo startup.")
        logger.debug(f"No device given for bulk_search. Defaulting to best available device: {selected_device}")
    else:
        selected_device = device

    tensor_queries: Dict[int, BulkSearchQueryEntity] = dict(filter(lambda e: e[1].searchMethod == SearchMethod.TENSOR, enumerate(query.queries)))
    lexical_queries: Dict[int, BulkSearchQueryEntity] = dict(filter(lambda e: e[1].searchMethod == SearchMethod.LEXICAL, enumerate(query.queries)))

    tensor_search_results = dict(
        zip(
            tensor_queries.keys(),
            _bulk_vector_text_search(
                marqo_config,
                list(tensor_queries.values()),
                device=selected_device,
                max_retry_attempts=max_search_retry_attempts,
                max_retry_backoff_seconds=max_search_retry_backoff
            )
        )
    )

    # TODO: combine lexical + tensor queries into /_msearch
    lexical_search_results = dict(zip(lexical_queries.keys(), [_lexical_search(
        config=marqo_config, index_name=q.index, text=q.q, result_count=q.limit, offset=q.offset,
        searchable_attributes=q.searchableAttributes, verbose=verbose,
        filter_string=q.filter, attributes_to_retrieve=q.attributesToRetrieve
    ) for q in lexical_queries.values()]))

    # Recombine lexical and tensor in order
    combined_results = list({**tensor_search_results, **lexical_search_results}.items())
    combined_results.sort()
    search_results = [r[1] for r in combined_results]

    with RequestMetricsStore.for_request().time(f"bulk_search.rerank"):
        for i, s in enumerate(search_results):
            q = query.queries[i]
            s["query"] = q.q
            s["limit"] = q.limit
            s["offset"] = q.offset

            ## TODO: filter out highlights within `_lexical_search`
            if not q.showHighlights:
                for hit in s["hits"]:
                    del hit["_highlights"]

            if q.reRanker is not None:
                logger.debug(f"reranking {i}th query using {q.reRanker}")
                with RequestMetricsStore.for_request().time(f"bulk_search.{i}.rerank"):
                    rerank_query(q, s, q.reRanker, selected_device, 1)

    return {
        "result": search_results
    }


def rerank_query(query: BulkSearchQueryEntity, result: Dict[str, Any], reranker: Union[str, Dict], device: str, num_highlights: int):
    if query.searchableAttributes is None:
        raise errors.InvalidArgError(f"searchable_attributes cannot be None when re-ranking. Specify which fields to search and rerank over.")
    try:
        start_rerank_time = timer()
        rerank.rerank_search_results(search_result=result, query=query.q,
                                     model_name=reranker, device=device,
                                     searchable_attributes=query.searchableAttributes, num_highlights=num_highlights)
        logger.debug(f"search ({query.searchMethod.lower()}) reranking using {reranker}: took {(timer() - start_rerank_time):.3f}s to rerank results.")
    except Exception as e:
        raise errors.BadRequestError(f"reranking failure due to {str(e)}")


def refresh_indexes_in_background(config: Config, index_names: List[str]) -> None:
    """Refresh indices to index meta cache.
    """
    for idx in index_names:
        if idx not in index_meta_cache.get_cache():
            backend.get_index_info(config=config, index_name=idx)

        REFRESH_INTERVAL_SECONDS = 2
        # update cache in the background
        cache_update_thread = threading.Thread(
            target=index_meta_cache.refresh_index_info_on_interval,
            args=(config, idx, REFRESH_INTERVAL_SECONDS))
        cache_update_thread.start()


def determine_text_query_prefix(request_level_prefix: str, index_info: IndexInfo) -> str:
    """
    Determines the search text query prefix to be used for chunking text fields.
    This prefix will be added before each query.

    Logic:
    1. Prioritize request-level prefix
    2. If not provided, use search_model_properties defined prefix
    3. If no search_model_properties, try model_properties (for backwards compatibility with v1.4.0 and below)
    3. If not provided, keep as None (will be handled by dict .get() method)
    """

    if request_level_prefix is not None:
        return request_level_prefix
    
    # TODO: Fix when search_model PR is merged in. Make sure it's backwards compatible.
    model_prefix = index_info.get_search_model_properties().get(ModelProperties.text_query_prefix)


    return model_prefix


def search(config: Config, index_name: str, text: Optional[Union[str, dict]] = None,
           result_count: int = 3, offset: int = 0, highlights=True,
           search_method: Union[str, SearchMethod, None] = SearchMethod.TENSOR,
           searchable_attributes: Iterable[str] = None, verbose: int = 0,
           reranker: Union[str, Dict] = None, filter: str = None,
           attributes_to_retrieve: Optional[List[str]] = None,
           device: str = None, boost: Optional[Dict] = None,
           image_download_headers: Optional[Dict] = None,
           context: Optional[SearchContext] = None,
           score_modifiers: Optional[ScoreModifier] = None,
           model_auth: Optional[ModelAuth] = None, 
           text_query_prefix: Optional[str] = None) -> Dict:
    """The root search method. Calls the specific search method

    Validation should go here. Validations include:
        - all args and their types
        - result_count (negatives etc)
        - text

    This deals with index caching

    Args:
        config:
        index_name:
        text:
        result_count:
        offset:
        search_method:
        searchable_attributes:
        verbose:
        device: May be none, we calculate default device here
        num_highlights: number of highlights to return for each doc
        boost: boosters to re-weight the scores of individual fields
        image_download_headers: headers for downloading images
        context: a dictionary to allow custom vectors in search, for tensor search only
        score_modifiers: a dictionary to modify the score based on field values, for tensor search only
        model_auth: Authorisation details for downloading a model (if required)
        text_query_prefix: prefix to add to all text queries for TENSOR search. Do not use out of the box. Needs to be overridden with model properties.
    Returns:

    """

    # Validation for: result_count (limit) & offset
    # Validate neither is negative
    if result_count <= 0:
        raise errors.IllegalRequestedDocCount("search result limit must be greater than 0!")
    if offset < 0:
        raise errors.IllegalRequestedDocCount("search result offset cannot be less than 0!")

    validation.validate_query(q=text, search_method=search_method)

    max_search_retry_attempts = utils.read_env_vars_and_defaults_ints(EnvVars.MARQO_MAX_BACKEND_SEARCH_RETRY_ATTEMPTS)
    max_search_retry_backoff = utils.read_env_vars_and_defaults_ints(EnvVars.MARQO_MAX_BACKEND_SEARCH_RETRY_BACKOFF)

    # Validate result_count + offset <= int(max_docs_limit)
    max_docs_limit = utils.read_env_vars_and_defaults(EnvVars.MARQO_MAX_RETRIEVABLE_DOCS)
    check_upper = True if max_docs_limit is None else result_count + offset <= int(max_docs_limit)
    if not check_upper:
        upper_bound_explanation = ("The search result limit + offset must be less than or equal to the "
                                   f"MARQO_MAX_RETRIEVABLE_DOCS limit of [{max_docs_limit}]. ")

        raise errors.IllegalRequestedDocCount(
            f"{upper_bound_explanation} Marqo received search result limit of `{result_count}` "
            f"and offset of `{offset}`.")

    t0 = timer()
    validation.validate_context(context=context, query=text, search_method=search_method)
    validation.validate_boost(boost=boost, search_method=search_method)
    validation.validate_searchable_attributes(searchable_attributes=searchable_attributes, search_method=search_method)
    if searchable_attributes is not None:
        [validation.validate_field_name(attribute) for attribute in searchable_attributes]
    if attributes_to_retrieve is not None:
        if not isinstance(attributes_to_retrieve, (List, typing.Tuple)):
            raise errors.InvalidArgError("attributes_to_retrieve must be a sequence!")
        [validation.validate_field_name(attribute) for attribute in attributes_to_retrieve]
    if verbose:
        print(f"determined_search_method: {search_method}, text query: {text}")
    # if we can't see the index name in cache, we request it and wait for the info
    if index_name not in index_meta_cache.get_cache():
        backend.get_index_info(
            config=config,
            index_name=index_name,
            max_retry_attempts=max_search_retry_attempts,
            max_retry_backoff_seconds=max_search_retry_backoff
        )

    REFRESH_INTERVAL_SECONDS = 2
    # update cache in the background
    cache_update_thread = threading.Thread(
        target=index_meta_cache.refresh_index_info_on_interval,
        args=(config, index_name, REFRESH_INTERVAL_SECONDS))
    cache_update_thread.start()

    if device is None:
        selected_device = utils.read_env_vars_and_defaults("MARQO_BEST_AVAILABLE_DEVICE")
        if selected_device is None:
            raise errors.InternalError("Best available device was not properly determined on Marqo startup.")
        logger.debug(f"No device given for search. Defaulting to best available device: {selected_device}")
    else:
        selected_device = device

    if search_method.upper() == SearchMethod.TENSOR:
        search_result = _vector_text_search(
            config=config, index_name=index_name, query=text, result_count=result_count, offset=offset,
            searchable_attributes=searchable_attributes, verbose=verbose,
            filter_string=filter, device=selected_device, attributes_to_retrieve=attributes_to_retrieve, boost=boost,
            image_download_headers=image_download_headers, context=context, score_modifiers=score_modifiers,
            model_auth=model_auth, max_retry_attempts=max_search_retry_attempts, max_retry_backoff_seconds=max_search_retry_backoff,
            text_query_prefix=text_query_prefix
        )
    elif search_method.upper() == SearchMethod.LEXICAL:
        search_result = _lexical_search(
            config=config, index_name=index_name, text=text, result_count=result_count, offset=offset,
            searchable_attributes=searchable_attributes, verbose=verbose,
            filter_string=filter, attributes_to_retrieve=attributes_to_retrieve,
            max_retry_attempts=max_search_retry_attempts, max_retry_backoff_seconds=max_search_retry_backoff
        )
    else:
        raise errors.InvalidArgError(f"Search called with unknown search method: {search_method}")

    if reranker is not None:
        logger.info("reranking using {}".format(reranker))
        if searchable_attributes is None:
            raise errors.InvalidArgError(
                f"searchable_attributes cannot be None when re-ranking. Specify which fields to search and rerank over.")
        try:
            # SEARCH TIMER-LOGGER (reranking)
            RequestMetricsStore.for_request().start(f"search.rerank")
            rerank.rerank_search_results(search_result=search_result, query=text,
                                         model_name=reranker,
                                         device=selected_device,
                                         searchable_attributes=searchable_attributes,
                                         num_highlights=1)
            total_rerank_time = RequestMetricsStore.for_request().stop(f"search.rerank")
            logger.debug(
                f"search ({search_method.lower()}) reranking using {reranker}: took {(total_rerank_time):.3f}ms to rerank results."
            )
        except Exception as e:
            raise errors.BadRequestError(f"reranking failure due to {str(e)}")

    search_result["query"] = text
    search_result["limit"] = result_count
    search_result["offset"] = offset

    if not highlights:
        for hit in search_result["hits"]:
            del hit["_highlights"]

    time_taken = timer() - t0
    search_result["processingTimeMs"] = round(time_taken * 1000)
    logger.debug(f"search ({search_method.lower()}) completed with total processing time: {(time_taken):.3f}s.")

    return search_result


def _lexical_search(
        config: Config, index_name: str, text: str, result_count: int = 3, offset: int = 0,
        searchable_attributes: Sequence[str] = None, verbose: int = 0, filter_string: str = None,
        attributes_to_retrieve: Optional[List[str]] = None, expose_facets: bool = False,
        max_retry_attempts: int = None, max_retry_backoff_seconds: int = None):
    """

    Args:
        config:
        index_name:
        text:
        result_count:
        offset:
        searchable_attributes:
        verbose:

    Returns:

    Notes:
        Should not be directly called by client - the search() method should
        be called. The search() method adds syncing
        Uses normal search (not multiple search).
    TODO:
        - Test raise_for_searchable_attribute=False
    """
    if not isinstance(text, str):
        raise errors.InvalidArgError(
            f"Lexical search query arg must be of type `str`! text arg is of type {type(text)}. "
            f"Query arg: {text}")

    # SEARCH TIMER-LOGGER (pre-processing)
    RequestMetricsStore.for_request().start("search.lexical.processing_before_opensearch")
    if searchable_attributes is not None:
        # Empty searchable attributes should produce empty results.
        if len(searchable_attributes) == 0:
            return {"hits": []}

        fields_to_search = searchable_attributes
    else:
        fields_to_search = index_meta_cache.get_index_info(
            config=config, index_name=index_name,
            max_retry_attempts=max_retry_attempts,
            max_retry_backoff_seconds=max_retry_backoff_seconds
        ).get_true_text_properties()

    # Parse text into required and optional terms.
    (required_terms, optional_blob) = utils.parse_lexical_query(text)

    body = {
        "query": {
            "bool": {
                # Optional blob terms SHOULD be in results.
                "should": [
                    {"match": {field: optional_blob}}
                    for field in fields_to_search
                ],
                # Required terms MUST be in results.
                "must": [
                    {
                        # Nested bool, since required term can be in ANY field.
                        "bool": {
                            "should": [
                                {"match_phrase": {field: term}}
                                for field in fields_to_search
                            ]
                        }
                    }
                    for term in required_terms
                ],
                "must_not": [
                    {"exists": {"field": TensorField.field_name}}
                ],
            }
        },
        "size": result_count,
        "from": offset
    }

    if filter_string is not None:
        body["query"]["bool"]["filter"] = [{
            "query_string": {"query": filter_string}}]
    if attributes_to_retrieve is not None:
        body["_source"] = {"include": attributes_to_retrieve} if len(attributes_to_retrieve) > 0 else False
    if not expose_facets:
        if "_source" not in body:
            body["_source"] = dict()
        if body["_source"] is not False:
            body["_source"]["exclude"] = [f"*{TensorField.vector_prefix}*"]

    total_preprocess_time = RequestMetricsStore.for_request().stop("search.lexical.processing_before_opensearch")
    logger.debug(f"search (lexical) pre-processing: took {(total_preprocess_time):.3f}ms to process query.")

    start_search_http_time = timer()
    with RequestMetricsStore.for_request().time("search.opensearch._search"):
        search_res = HttpRequests(config).get(
            path=f"{index_name}/_search",
            body=body,
            max_retry_attempts=max_retry_attempts,
            max_retry_backoff_seconds=max_retry_backoff_seconds
        )
    RequestMetricsStore.for_request().add_time("search.opensearch._search.internal", search_res["took"] * 0.001) # internal, not round trip time

    end_search_http_time = timer()
    total_search_http_time = end_search_http_time - start_search_http_time
    total_os_process_time = search_res["took"] * 0.001
    num_results = len(search_res['hits']['hits'])
    logger.debug(
        f"search (lexical) roundtrip: took {(total_search_http_time):.3f}s to send search query (roundtrip) to Marqo-os and received {num_results} results.")
    logger.debug(
        f"  search (lexical) Marqo-os processing time: took {(total_os_process_time):.3f}s for Marqo-os to execute the search.")

    # SEARCH TIMER-LOGGER (post-processing)
    RequestMetricsStore.for_request().start("search.lexical.postprocess")
    res_list = []
    for doc in search_res['hits']['hits']:
        just_doc = _clean_doc(doc["_source"].copy()) if "_source" in doc else dict()
        just_doc["_id"] = doc["_id"]
        just_doc["_score"] = doc["_score"]
        res_list.append({**just_doc, "_highlights": []})

    total_postprocess_time = RequestMetricsStore.for_request().stop("search.lexical.postprocess")
    logger.debug(
        f"search (lexical) post-processing: took {(total_postprocess_time):.3f}ms to format {len(res_list)} results.")

    return {'hits': res_list}


def construct_vector_input_batches(query: Union[str, Dict, None], index_info: IndexInfo, text_query_prefix: str) -> Tuple[List[str], List[str]]:
    """
    Splits images from text in a single query (either a query string, or dict of weighted strings).
    Prefixes are added to text queries.

    Args:
        query: a string query, or a dict of weighted strings.
        index_info: used to determine whether URLs should be treated as images
        text_query_prefix: prefix to add to all text queries. Will be calculated with the model_properties-level prefix. If None, empty string is added (no prefix)

    Returns:
        A tuple of 2 string batches. 
        The first is text content.
        The second is image content.
    """

    treat_urls_as_images = index_info.index_settings[NsField.index_defaults][NsField.treat_urls_and_pointers_as_images]

    # Calculate query prefix using model_properties and given.
    final_text_query_prefix = determine_text_query_prefix(text_query_prefix, index_info)
    if final_text_query_prefix is None:
        final_text_query_prefix = ""
    
    if query is None:
        # Nothing should be vectorised.
        return [], []
    elif isinstance(query, str):
        if treat_urls_as_images and _is_image(query):
            return [], [query, ]
        else:
            # Single text query: Add prefix
            prefixed_query = f"{final_text_query_prefix}{query}"
            return [prefixed_query, ], []
    else:  # is dict:
        ordered_queries = list(query.items())
        if treat_urls_as_images:
            # Add prefix to all inner text queries
            text_queries = [f"{final_text_query_prefix}{key}" for key, _ in ordered_queries if not _is_image(key)]
            image_queries = [key for key, _ in ordered_queries if _is_image(key)]
            return text_queries, image_queries
        else:
            # Treat all queries as plaintext. Add prefix to all.
            return [f"{final_text_query_prefix}{key}" for key, _ in ordered_queries], []


def construct_msearch_body_elements(searchableAttributes: List[str], offset: int, filter_string: str,
                                    index_info: IndexInfo, result_count: int, query_vector: List[float],
                                    attributes_to_retrieve: List[str], index_name: str,
                                    score_modifiers: Optional[ScoreModifier] = None) -> List[Dict[str, Any]]:
    """Constructs the body payload of a `/_msearch` request for a single bulk search query"""

    # search filter has 2 components:
    # 1. searchable_attributes filter: filters out results that are not part of the searchable attributes
    # 2. filter_string: filters out results that do not match the filter string

    body = []

    if not utils.check_is_zero_vector(query_vector):
        filter_for_opensearch = filtering.build_tensor_search_filter(
            filter_string=filter_string, simple_properties=index_info.get_text_properties(),
            searchable_attribs=searchableAttributes
        )
        if score_modifiers is not None:
            search_query = _create_score_modifiers_tensor_search_query(
                score_modifiers,
                result_count,
                offset,
                TensorField.marqo_knn_field,
                query_vector
            )
            if (filter_string is not None) or (searchableAttributes is not None):
                (search_query["query"]["function_score"]
                    ["query"]["nested"]
                    ["query"]["function_score"]
                    ["query"]["knn"]
                    [f"{TensorField.chunks}.{TensorField.marqo_knn_field}"]["filter"]) = {
                        "query_string": {"query": f"{filter_for_opensearch}"}
                    }
        else:
            search_query = _create_normal_tensor_search_query(result_count, offset, TensorField.marqo_knn_field, query_vector)
            if (filter_string is not None) or (searchableAttributes is not None):
                (search_query["query"]["nested"]
                    ["query"]["knn"]
                    [f"{TensorField.chunks}.{TensorField.marqo_knn_field}"]["filter"]) = {
                        "query_string": {"query": f"{filter_for_opensearch}"}
                    }

        if attributes_to_retrieve is not None:
            search_query["_source"] = {"include": attributes_to_retrieve} if len(attributes_to_retrieve) > 0 else False
    else:
        search_query = _create_dummy_query_for_zero_vector_search()

    body += [{"index": index_name}, search_query]

    return body


def bulk_msearch(
        config: Config,
        body: List[Dict],
        max_retry_attempts: int = None,
        max_retry_backoff: int = None,
    ) -> List[Dict]:
    """Send an `/_msearch` request to MarqoOS and translate errors into a user-friendly format."""
    start_search_http_time = timer()
    try:
        with RequestMetricsStore.for_request().time("search.opensearch._msearch"):
            serialised_search_body = utils.dicts_to_jsonl(body)
            response = HttpRequests(config).get(
                path=F"_msearch",
                body=serialised_search_body,
                max_retry_attempts=max_retry_attempts,
                max_retry_backoff_seconds=max_retry_backoff
            )
        RequestMetricsStore.for_request().add_time("search.opensearch._msearch.internal", float(response["took"])) # internal, not round trip time

        end_search_http_time = timer()
        total_search_http_time = end_search_http_time - start_search_http_time
        total_os_process_time = response["took"] * 0.001
        num_responses = len(response["responses"])
        logger.debug(f"search (tensor) roundtrip: took {total_search_http_time:.3f}s to send {num_responses} search queries (roundtrip) to Marqo-os.")

        responses = [r['hits']['hits'] for r in response["responses"]]

    except KeyError as e:
        # KeyError indicates we have received a non-successful result
        try:
            root_cause_reason = response["responses"][0]["error"]["root_cause"][0]["reason"]
            root_cause_type: Optional[str] = response["responses"][0]["error"]["root_cause"][0].get("type")

            if "index.max_result_window" in root_cause_reason:
                raise errors.IllegalRequestedDocCount("Marqo-OS rejected the response due to too many requested results. Try reducing the query's limit parameter") from e
            elif 'parse_exception' in root_cause_reason:
                raise errors.InvalidArgError("Syntax error, could not parse filter string") from e
            elif root_cause_type == 'query_shard_exception':
                if root_cause_reason.startswith("Failed to parse query"):
                    raise errors.InvalidArgError("Syntax error, could not parse filter string") from e
                elif "Query vector has invalid dimension" in root_cause_reason:
                    raise errors.InvalidArgError("Tensor search query or context vector given has invalid dimensions. Please check your index dimensions before searching again") from e
            raise errors.BackendCommunicationError(f"Error communicating with Marqo-OS backend:\n{response}")
        except (KeyError, IndexError):
            raise e

    logger.debug(f"  search (tensor) Marqo-os processing time: took {total_os_process_time:.3f}s for Marqo-os to execute the search.")
    return responses

def gather_documents_from_response(resp: List[List[Dict[str, Any]]]) -> Dict[str, Any]:
    """
        For the specific responses to a query, gather correct responses. This is used to aggregate documents, for cases
        where the same document is retrieved for multiple field-queries.
    """
    gathered_docs = dict()

    for i, query_res in enumerate(resp):
        for doc in query_res:
            doc_chunks = doc["inner_hits"][TensorField.chunks]["hits"]["hits"]
            if doc["_id"] in gathered_docs:
                gathered_docs[doc["_id"]]["doc"] = doc
                gathered_docs[doc["_id"]]["chunks"].extend(doc_chunks)
            else:
                gathered_docs[doc["_id"]] = {
                    "_id": doc["_id"],
                    "doc": doc,
                    "chunks": doc_chunks
                }

        # Filter out docs with no inner hits:
        for doc_id in list(gathered_docs.keys()):
            if not gathered_docs[doc_id]["chunks"]:
                del gathered_docs[doc_id]

    return gathered_docs


def determine_model_for_search_vectorisation(index_info: IndexInfo) -> Tuple[str, Dict[str, Any]]:
    """
    Returns search_model_name and search_model_properties for vectorising search queries if they exist.
    If they don't, returns the model_name and model_properties.
    This is for backwards compatibility for indexes without search_model.
    """
    if index_info.search_model_name is None:
        return (index_info.model_name, index_info.get_model_properties())
    
    logger.debug(f"Using search_model for vectorising search queries: {index_info.search_model_name}")
    return (index_info.search_model_name, index_info.get_search_model_properties())


def assign_query_to_vector_job(
        q: BulkSearchQueryEntity, jobs: Dict[JHash, VectorisedJobs], grouped_content: Tuple[List[str], List[str]],
        index_info: IndexInfo, device: str) -> List[VectorisedJobPointer]:
    """
    For a individual query, assign its content (to be vectorised) to a vector job. If none exist with the correct
    specifications, create a new job.

    Mutates entries in, and adds values to, the `jobs` param.

    Args:
        q:
        jobs:
        grouped_content: a 2-tuple of content, belonging to a single query, the first element is a list of text content.
            The second is a list of image URLs. Either element can be an empty list
        index_info:
        device:

    Returns:
        A list of pointers to the location in a vector job that will have its vectorised content.
    """
    if len(grouped_content) != 2:
        raise RuntimeError(
            "assign_query_to_vector_job() expects param `grouped_content` with 2 elems. Instead received"
            f" `grouped_content` with {len(grouped_content)} elems")
    ptrs = []

    vectorise_model, vectorise_model_properties = determine_model_for_search_vectorisation(index_info)  # Use search_model if it exists, otherwise use model

    for i, grouped_content in enumerate(grouped_content):
        content_type = 'text' if i == 0 else 'image'
        vector_job = VectorisedJobs(
            model_name=vectorise_model, 
            model_properties=vectorise_model_properties,    
            content=grouped_content,
            device=device,
            normalize_embeddings=index_info.index_settings['index_defaults']['normalize_embeddings'],
            image_download_headers=q.image_download_headers,
            content_type=content_type,
            model_auth=q.modelAuth
        )
        # If exists, add content to vector job. Otherwise create new
        if jobs.get(vector_job.groupby_key()) is not None:
            j = jobs.get(vector_job.groupby_key())
            ptrs.append(j.add_content(grouped_content))
        else:
            jobs[vector_job.groupby_key()] = vector_job
            ptrs.append(VectorisedJobPointer(
                job_hash=vector_job.groupby_key(),
                start_idx=0,
                end_idx=len(vector_job.content)
            ))
    return ptrs


def create_vector_jobs(queries: List[BulkSearchQueryEntity], config: Config, device: str) -> Tuple[Dict[Qidx, List[VectorisedJobPointer]], Dict[JHash, VectorisedJobs]]:
    """
        For each query:
            - Find what needs to be vectorised
            - Add prefix to text queries (that are not images) for vectorisation only. Will not appear in search response.
            - Group content (across search requests), that could be vectorised together
            - Keep track of the Job related to a search query

        Returns:
            - A mapping of the query index to the VectorisedJobPointer that points to the VectorisedJobs that will process its content.
            - A mapping of job key to job (for fast access).
    """
    qidx_to_job: Dict[Qidx, List[VectorisedJobPointer]] = dict()
    jobs: Dict[JHash, VectorisedJobs] = {}
    for i, q in enumerate(queries):
        q = queries[i]
        index_info = get_index_info(config=config, index_name=q.index)
        # split images from text:
        to_be_vectorised: Tuple[List[str], List[str]] = construct_vector_input_batches(q.q, index_info, q.textQueryPrefix)
        qidx_to_job[i] = assign_query_to_vector_job(q, jobs, to_be_vectorised, index_info, device)

    return qidx_to_job, jobs


def vectorise_jobs(jobs: List[VectorisedJobs]) -> Dict[JHash, Dict[str, List[float]]]:
    """ Run s2_+inference.vectorise() on against each vector jobs.
    TODO: return a mapping of mapping: <JHash: <content: vector> >
    """
    result: Dict[JHash, Dict[str, List[float]]] = dict()
    for v in jobs:
        # TODO: Handle exception for single job, and allow others to run.
        try:
            if v.content:
                vectors = s2_inference.vectorise(
                    model_name=v.model_name, model_properties=v.model_properties,
                    content=v.content, device=v.device,
                    normalize_embeddings=v.normalize_embeddings,
                    image_download_headers=v.image_download_headers,
                    model_auth=v.model_auth
                )
                result[v.groupby_key()] = dict(zip(v.content, vectors))

        # TODO: This is a temporary addition.
        except (s2_inference_errors.UnknownModelError,
                s2_inference_errors.InvalidModelPropertiesError,
                s2_inference_errors.ModelLoadError,
                s2_inference.ModelDownloadError) as model_error:
            raise errors.BadRequestError(
                message=f'Problem vectorising query. Reason: {str(model_error)}',
                link="https://marqo.pages.dev/latest/Models-Reference/dense_retrieval/"
            )

        except s2_inference_errors.S2InferenceError as e:
            # TODO: differentiate image processing errors from other types of vectorise errors
            raise errors.InvalidArgError(message=f'Error vectorising content: {v.content}. Message: {e}')
    return result


def get_query_vectors_from_jobs(
        queries: List[BulkSearchQueryEntity], qidx_to_job: Dict[Qidx, List[VectorisedJobPointer]],
        job_to_vectors: Dict[JHash, Dict[str, List[float]]], config: Config,
        jobs: Dict[JHash, VectorisedJobs]
) -> Dict[Qidx, List[float]]:
    """
    Retrieve the vectorised content associated to each query from the set of batch vectorise jobs.
    Handles multi-modal queries, by weighting and combining queries into a single vector

    Args:
        - queries: Original search queries.
        - qidx_to_job: VectorisedJobPointer for each query
        - job_to_vectors: inference output from each VectorisedJob
        - config: standard Marqo config.

    """
    result: Dict[Qidx, List[float]] = defaultdict(list)
    for qidx, ptrs in qidx_to_job.items():
        q = queries[qidx]
        index_info = get_index_info(config=config, index_name=q.index)
        # Normal single text query
        if isinstance(q.q, str):
            result[qidx] = get_content_vector(
                possible_jobs=qidx_to_job.get(qidx, []),
                jobs=jobs,
                job_to_vectors= job_to_vectors,
                treat_urls_as_images=index_info.index_settings[NsField.index_defaults][NsField.treat_urls_and_pointers_as_images],
                content=q.q
            )

        elif isinstance(q.q, dict) or q.q is None:
            # Collect and weight all context tensors
            context_tensors = q.get_context_tensor()
            if context_tensors is not None:
                weighted_context_vectors = [np.asarray(v.vector) * v.weight for v in context_tensors]
            else:
                weighted_context_vectors = []
            # No query
            if q.q is None:
                weighted_vectors = weighted_context_vectors
            else:
                # Multiple queries. We have to weight and combine them:
                ordered_queries = list(q.q.items()) if isinstance(q.q, dict) else None
                if ordered_queries:
                    vectorised_ordered_queries = [
                        (get_content_vector(
                            possible_jobs=qidx_to_job[qidx],
                            jobs=jobs,
                            job_to_vectors=job_to_vectors,
                            treat_urls_as_images=index_info.index_settings[NsField.index_defaults][NsField.treat_urls_and_pointers_as_images],
                            content=content),
                        weight,
                        content
                        ) for content, weight in ordered_queries
                    ]
                    # TODO how do we ensure order?
                    weighted_query_vectors = [np.asarray(vec) * weight for vec, weight, content in vectorised_ordered_queries]

                    # Combine query and context vectors
                    weighted_vectors = weighted_query_vectors + weighted_context_vectors

            # Merge and normalize (if needed) all vectors
            try:
                merged_vector = np.mean(weighted_vectors, axis=0)
            except ValueError as e:
                raise errors.InvalidArgError(f"The provided vectors are not in the same dimension of the index."
                                            f"This causes the error when we do `numpy.mean()` over all the vectors.\n"
                                            f"The original error is `{e}`.\n"
                                            f"Please check `https://docs.marqo.ai/0.0.16/API-Reference/search/#context`.")
            if index_info.index_settings['index_defaults']['normalize_embeddings']:
                norm = np.linalg.norm(merged_vector, axis=-1, keepdims=True)
                if norm > 0:
                    # TODO: Why are we calculating norm twice?
                    merged_vector /= np.linalg.norm(merged_vector, axis=-1, keepdims=True)
            result[qidx] = list(merged_vector)
        
        else:
            raise errors.InternalError(f"Query can only be `str`, `dict`, or `None`. Invalid query type received: {type(q.q)}")

    return result


def get_content_vector(possible_jobs: List[VectorisedJobPointer], job_to_vectors: Dict[JHash, Dict[str, List[float]]],
                       jobs: Dict[JHash, VectorisedJobs],
                       treat_urls_as_images: bool, content: str) -> List[float]:
    """finds the vector associated with a piece of content

    Args:
        possible_jobs: The jobs where the target vector may reside
        treat_urls_as_images: an index_parameter that indicates whether content should be treated as image,
            if it has a URL structure
        content: The content to search

    Returns:
        Associated vector, if it is found.

    Raises runtime error if is not found
    """
    content_type = 'image' if treat_urls_as_images and _is_image(content) else 'text'
    not_found_error = RuntimeError(f"get_content_vector(): could not find corresponding vector for content `{content}`")
    for vec_job_pointer in possible_jobs:
        if jobs[vec_job_pointer.job_hash].content_type == content_type:
            try:
                return job_to_vectors[vec_job_pointer.job_hash][content]
            except KeyError:
                raise not_found_error
    raise not_found_error


def create_empty_query_response(queries: List[BulkSearchQueryEntity]) -> List[Dict]:
    return list(
        map(
            lambda x: {"hits": []}, queries
        )
    )

def run_vectorise_pipeline(config: Config, queries: List[BulkSearchQueryEntity], device: Union[Device, str]) -> Dict[Qidx, List[float]]:
    """
    Run the query vectorisation process
    """
    # 1. Pre-process inputs ready for s2_inference.vectorise
    # we can still use qidx_to_job. But the jobs structure may need to be different
    vector_jobs_tuple: Tuple[Dict[Qidx, List[VectorisedJobPointer]], Dict[JHash, VectorisedJobs]] = create_vector_jobs(queries, config, device)

    qidx_to_jobs, jobs = vector_jobs_tuple

    # 2. Vectorise in batches against all queries
    ## TODO: To ensure that we are vectorising in batches, we can mock vectorise (), and see if the number of calls is as expected (if batch_size = 16, and number of docs = 32, and all args are the same, then number of calls = 2)
    # TODO: we need to enable str/PIL image structure:
    job_ptr_to_vectors: Dict[JHash, Dict[str, List[float]]] = vectorise_jobs(list(jobs.values()))

    # 3. For each query, get associated vectors
    qidx_to_vectors: Dict[Qidx, List[float]] = get_query_vectors_from_jobs(
        queries, qidx_to_jobs, job_ptr_to_vectors, config, jobs
    )
    return qidx_to_vectors

def _bulk_vector_text_search(
        config: Config,
        queries: List[BulkSearchQueryEntity],
        device: str = None,
        max_retry_attempts: int = None,
        max_retry_backoff_seconds: int = None
    ) -> List[Dict]:
    """Resolve a batch of search queries in parallel.

    Args:
        - config:
        - queries: A list of independent search queries. Can be across multiple indexes, but are all expected to have `searchMethod = "TENSOR"`
    Returns:
        A list of search query responses (see `_format_ordered_docs_simple` for structure of individual entities).
    Note:
        - Search results are in the same order as `queries`.
        - device should ALWAYS be set, because it is only called by _bulk_search with the parameter specified
    """

    if len(queries) == 0:
        return []

    if not device:
        raise errors.InternalError("_bulk_vector_text_search cannot be called without `device`!")

    with RequestMetricsStore.for_request().time("bulk_search.vector.processing_before_opensearch",
        lambda t : logger.debug(f"bulk search (tensor) pre-processing: took {t:.3f}ms")
    ):

        with RequestMetricsStore.for_request().time(f"bulk_search.vector_inference_full_pipeline"):
            qidx_to_vectors: Dict[Qidx, List[float]] = run_vectorise_pipeline(
                config=config, 
                queries=queries, 
                device=device
            )

        ## 4. Create msearch request bodies and combine to aggregate.
        query_to_body_parts: Dict[Qidx, List[Dict]] = dict()
        query_to_body_count: Dict[Qidx, int] = dict() # Keep track of count, so we can separate after msearch call.
        for qidx, q in enumerate(queries):
            index_info = get_index_info(config=config, index_name=q.index, max_retry_attempts=max_retry_attempts, max_retry_backoff_seconds=max_retry_backoff_seconds)
            body = construct_msearch_body_elements(q.searchableAttributes, q.offset, q.filter, index_info, q.limit, qidx_to_vectors[qidx], q.attributesToRetrieve, q.index, q.scoreModifiers)
            query_to_body_parts[qidx] = body
            query_to_body_count[qidx] = len(body)

        # Combine all msearch request bodies into one request body.
        aggregate_body = functools.reduce(lambda x, y: x + y, query_to_body_parts.values())
        if not aggregate_body:
            # Must return empty response, per search query
            return create_empty_query_response(queries)

    ## 5. POST aggregate  to /_msearch
    responses = bulk_msearch(config, aggregate_body, max_retry_attempts=max_retry_attempts, max_retry_backoff=max_retry_backoff_seconds)

    with RequestMetricsStore.for_request().time("bulk_search.vector.postprocess",
        lambda t : logger.debug(f"bulk search (tensor) post-processing: took {t:.3f}ms")
    ):
        # 6. Get documents back to each query, perform "gather" operation
        return create_bulk_search_response(queries, query_to_body_count, responses)


def create_bulk_search_response(queries: List[BulkSearchQueryEntity], query_to_body_count: Dict[Qidx, int], responses) -> List[Dict]:
    """
        Create Marqo search responses by extracting the appropriate elements from the batched /_msearch response. Also handles:
            - Boosting score (optional)
            - Sorting chunks
            - Formatting style
            - (no) highlights
        Does not mutate `responses` param.

    """
    results = []
    msearch_resp = copy.deepcopy(responses)
    for qidx, count in query_to_body_count.items():
        num_of_docs = count // 2
        result = msearch_resp[:num_of_docs]
        msearch_resp = msearch_resp[num_of_docs:]  # remove docs from response for next query

        query = queries[qidx]
        gathered_docs = gather_documents_from_response(result)
        if query.boost is not None:
            gathered_docs = boost_score(gathered_docs, query.boost, query.searchableAttributes)
        docs_chunks_sorted = sort_chunks(gathered_docs)
        results.append(
            _format_ordered_docs_simple(ordered_docs_w_chunks=docs_chunks_sorted, result_count=query.limit)
        )

    return results
    

def _vector_text_search(
        config: Config, index_name: str, query: Union[str, dict, None], result_count: int = 5, offset: int = 0,
        searchable_attributes: Iterable[str] = None, verbose=0, filter_string: str = None, device: str = None,
        attributes_to_retrieve: Optional[List[str]] = None, boost: Optional[Dict] = None,
        image_download_headers: Optional[Dict] = None, context: Optional[Dict] = None,
        score_modifiers: Optional[ScoreModifier] = None, model_auth: Optional[ModelAuth] = None,
        max_retry_attempts: int = None, max_retry_backoff_seconds: int = None,
        text_query_prefix: Optional[str] = None):
    """

    Args:
        config:
        index_name:
        query: either a string query (which can be a URL or natural language text), or a dict of
            <query string>:<weight float> pairs.
        result_count:
        offset:
        searchable_attributes: Iterable of field names to search. If left as None, then all will
            be searched
        verbose: if 0 - nothing is printed. if 1 - data is printed without vectors, if 2 - full
            objects are printed out
        attributes_to_retrieve: if set, only returns these fields
        image_download_headers: headers for downloading images
        context: a dictionary to allow custom vectors in search
        score_modifiers: a dictionary to modify the score based on field values, for tensor search only
        model_auth: Authorisation details for downloading a model (if required)
        max_retry_attempts: maximum number of times to retry a backend request
        max_retry_backoff_seconds: maximum number of seconds to wait between retries
        text_query_prefix: prefix to add to text queries. Needs to be overridden by the model_properties-level prefix.

    Returns:

    Note:
        - uses multisearch, which returns k results in each attribute. Not that much of a concern unless you have a
        ridiculous number of attributes
        - Should not be directly called by client - the search() method should
        be called. The search() method adds syncing
        - device should ALWAYS be set

    Output format:
        [
            {
                _id: doc_id
                doc: {# original document},
                highlights:[{}],
            },
        ]
    Future work:
        - max result count should be in a config somewhere
        - searching a non existent index should return a HTTP-type error
    """
    # # SEARCH TIMER-LOGGER (pre-processing)
    if not device:
        raise errors.InternalError("_vector_text_search cannot be called without `device`!")

    RequestMetricsStore.for_request().start("search.vector.processing_before_opensearch")

    try:
        index_info = get_index_info(
            config=config,
            index_name=index_name,
            max_retry_attempts=max_retry_attempts,
            max_retry_backoff_seconds=max_retry_backoff_seconds
        )
    except KeyError as e:
        raise errors.IndexNotFoundError(message="Tried to search a non-existent index: {}".format(index_name))

    # Use bulk_search util, but only 1 item in the list (since it's a single search).
    queries = [BulkSearchQueryEntity(
        q=query, 
        searchableAttributes=searchable_attributes,
        searchMethod=SearchMethod.TENSOR, 
        limit=result_count, offset=offset, 
        showHighlights=False, 
        filter=filter_string, 
        attributesToRetrieve=attributes_to_retrieve, 
        boost=boost, image_download_headers=image_download_headers, 
        context=context, scoreModifiers=score_modifiers, 
        index=index_name, modelAuth=model_auth,
        textQueryPrefix=text_query_prefix   
    )]

    with RequestMetricsStore.for_request().time(f"search.vector_inference_full_pipeline"):
        qidx_to_vectors: Dict[Qidx, List[float]] = run_vectorise_pipeline(
            config=config, 
            queries=queries, 
            device=device, 
        )
    vectorised_text = list(qidx_to_vectors.values())[0]

    body = construct_msearch_body_elements(
        searchable_attributes, offset, filter_string, index_info, result_count, vectorised_text, attributes_to_retrieve, index_name, score_modifiers
    )

    if verbose:
        _vector_text_search_query_verbose(verbose=verbose, body=body)

    total_preprocess_time = RequestMetricsStore.for_request().stop("search.vector.processing_before_opensearch")
    logger.debug(f"search (tensor) pre-processing: took {(total_preprocess_time):.3f}ms to vectorize and process query.")

    # SEARCH TIMER-LOGGER (roundtrip)
    responses = bulk_msearch(config=config, body=body, max_retry_attempts=max_retry_attempts, max_retry_backoff=max_retry_backoff_seconds)

    # SEARCH TIMER-LOGGER (post-processing)
    RequestMetricsStore.for_request().start("search.vector.postprocess")
    gathered_docs = gather_documents_from_response(responses)

    if boost is not None:
        gathered_docs = boost_score(gathered_docs, boost, searchable_attributes)

    completely_sorted = sort_chunks(gathered_docs)

    if verbose:
        print("Chunk vector search, sorted result:")
        if verbose == 1:
            pprint.pprint(utils.truncate_dict_vectors(completely_sorted))
        elif verbose == 2:
            pprint.pprint(completely_sorted)

    res = _format_ordered_docs_simple(ordered_docs_w_chunks=completely_sorted, result_count=result_count)

    total_postprocess_time = RequestMetricsStore.for_request().stop("search.vector.postprocess")
    logger.debug(
        f"search (tensor) post-processing: took {(total_postprocess_time):.3f}ms to sort and format {len(completely_sorted)} results from Marqo-os.")
    return res

def _format_ordered_docs_simple(ordered_docs_w_chunks: List[dict], result_count: int) -> dict:
    """Only one highlight is returned
    Args:
        ordered_docs_w_chunks:
    Returns:
    """
    simple_results = []

    for d in ordered_docs_w_chunks:
        if "_source" in d['doc']:
            cleaned = _clean_doc(d['doc']["_source"], doc_id=d['_id'])
        else:
            cleaned = _clean_doc(dict(), doc_id=d['_id'])

        cleaned["_highlights"] = {
            d["chunks"][0]["_source"][TensorField.field_name]: d["chunks"][0]["_source"][
                TensorField.field_content]
        }
        cleaned["_score"] = d["chunks"][0]["_score"]
        simple_results.append(cleaned)
    return {"hits": simple_results[:result_count]}

def boost_score(docs: dict, boosters: dict, searchable_attributes) -> dict:
    """ re-weighs the scores of individual fields
        Args:
            docs:
            boosters: {'field_to_be_boosted': (int, int)}
        """
    to_be_boosted = docs.copy()
    boosted_fields = set()
    if searchable_attributes and boosters:
        if not set(boosters).issubset(set(searchable_attributes)):
            raise errors.InvalidArgError(
        "Boost fieldnames must be a subset of searchable attributes. "
        f"\nSearchable attributes: {searchable_attributes}"
        f"\nBoost: {boosters}"
        )

    for doc_id in list(to_be_boosted.keys()):
        for chunk in to_be_boosted[doc_id]["chunks"]:
            field_name = chunk['_source']['__field_name']
            if field_name in boosters.keys():
                booster = boosters[field_name]
                if len(booster) == 2:
                    # weight and bias are given
                    chunk['_score'] = chunk['_score'] * booster[0] + booster[1]
                else:
                    # only weight is given
                    chunk['_score'] = chunk['_score'] * booster[0]
                boosted_fields.add(field_name)
    return to_be_boosted


def sort_chunks(docs: dict) -> List:
    to_be_sorted = docs.copy()
    for doc_id in list(to_be_sorted.keys()):
        to_be_sorted[doc_id]["chunks"] = sorted(
            to_be_sorted[doc_id]["chunks"], key=lambda x: x["_score"], reverse=True)

    as_list = list(docs.values())
    return sorted(as_list, key=lambda x: x["chunks"][0]["_score"], reverse=True)


def check_index_health(config: Config, index_name: str) -> dict:
    """Checks the health of an index
    Args:
        config: Config
        index_name: str
    Returns:
        dict
    """
    return generate_heath_check_response(config, index_name=index_name)


def check_health(config: Config) -> dict:
    """Check the health of the Marqo-os backend.
    Deprecated in Marqo 1.0.0 and will be removed in future versions.
    Please use check_index_health instead.
    """
    return generate_heath_check_response(config)

def delete_index(config: Config, index_name):
    res = HttpRequests(config).delete(path=index_name)
    if index_name in get_cache():
        del get_cache()[index_name]
    return res


def get_indexes(config: Config):
    res = backend.get_cluster_indices(config=config)

    body = {
        'results': [
            {'index_name': ix} for ix in res
        ]
    }
    return body


def _select_model_from_media_type(media_type: Union[MediaType, str]) -> Union[MlModel, str]:
    if media_type == MediaType.text:
        return MlModel.bert
    elif media_type == MediaType.image:
        return MlModel.clip
    else:
        raise ValueError("_select_model_from_media_type(): "
                         "Received unknown media type: {}".format(media_type))


def get_loaded_models() -> dict:
    available_models = s2_inference.get_available_models()
    message = {"models": []}

    for ix in available_models:
        if isinstance(ix, str):
            message["models"].append({"model_name": ix.split("||")[0], "model_device": ix.split("||")[-1]})
    return message


def eject_model(model_name: str, device: str) -> dict:
    try:
        result = s2_inference.eject_model(model_name, device)
    except s2_inference_errors.ModelNotInCacheError as e:
        raise errors.ModelNotInCacheError(message=str(e))
    return result


def get_cpu_info() -> dict:
    return {
        "cpu_usage_percent": f"{psutil.cpu_percent(1)} %",  # The number 1 is a time interval for CPU usage calculation.
        "memory_used_percent": f"{psutil.virtual_memory()[2]} %",
        # The number 2 is just a index number to get the expected results
        "memory_used_gb": f"{round(psutil.virtual_memory()[3] / 1000000000, 1)}",
        # The number 3 is just a index number to get the expected results
    }


def get_cuda_info() -> dict:
    if torch.cuda.is_available():
        return {"cuda_devices": [{"device_id": _device_id, "device_name": torch.cuda.get_device_name(_device_id),
                                  "memory_used": f"{round(torch.cuda.memory_allocated(_device_id) / 1024 ** 3, 1)} GiB",
                                  "total_memory": f"{round(torch.cuda.get_device_properties(_device_id).total_memory / 1024 ** 3, 1)} GiB"}
                                 for _device_id in range(torch.cuda.device_count())]}

    else:
        raise errors.HardwareCompatabilityError(message=str(
            "ERROR: cuda is not supported in your machine!!"
        ))


def vectorise_multimodal_combination_field(
        field: str, multimodal_object: Dict[str, dict], doc: dict, doc_index: int,
        doc_id:str, device:str, index_info, image_repo, field_map:dict, text_chunk_prefix: str,
        model_auth: Optional[ModelAuth] = None
):
    '''
    This function is used to vectorise multimodal combination field. The field content should
    have the following structure:
    field_content = {"tensor_field_one" : {"weight":0.5, "parameter": "test-paramater-1"},
                    "tensor_field_two" : {"weight": 0.5, parameter": "test-parameter-2"}},
    Over all this is a simplified version of the vectorise pipeline in add_documents. Specifically,
    1. we don't do any chunking here.
    2. we don't use image repo for concurrent downloading.
    Args:
        field_content: the field content that is a dictionary
        copied: the copied document
        unsuccessful_docs: a list to store all the unsuccessful documents
        total_vectorise_time: total vectorise time in the main body
        doc_index: the index of the document. This is an interator variable `i` in the main body to iterator throught the docs
        doc_id: the document id
        device: device from main body
        index_info: index_info from main body,
        text_chunk_prefix: prefix to add to start of text before vectorising. Not to be stored in chunk as text.
        model_auth: Model download authorisation information (if required)
    Returns:
        combo_chunk: the combo_chunk to be appended to the main body
        combo_document_is_valid:  if the document is a valid
        unsuccessful_docs: appended unsucessful_docs
        combo_total_vectorise_time: the vectorise time spent in combo field
        new_fields_from_multimodal_combination: the new fields from multimodal combination field that will be added to
            index properties

    '''
    # field_content = {"tensor_field_one" : {"weight":0.5, "parameter": "test-paramater-1"},
    #                 "tensor_field_two" : {"weight": 0.5, parameter": "test-parameter-2"}},
    combo_document_is_valid = True
    combo_vectorise_time_to_add = 0
    combo_chunk = {}
    unsuccessful_doc_to_append = tuple()
    new_fields_from_multimodal_combination = set()

    # Copy the important mutable objects from main body for safety purpose
    multimodal_object_copy = copy.deepcopy(multimodal_object)

    # 4 lists to store the field name and field content to vectorise.
    text_field_names = []
    text_content_to_vectorise = []

    image_field_names = []
    image_content_to_vectorise = []

    normalize_embeddings = index_info.index_settings[NsField.index_defaults][
        NsField.normalize_embeddings]
    infer_if_image = index_info.index_settings[NsField.index_defaults][
        NsField.treat_urls_and_pointers_as_images]

    if infer_if_image is False:
        text_field_names = list(multimodal_object.keys())
        text_content_to_vectorise = list(multimodal_object.values())
        new_fields_from_multimodal_combination =set([(sub_field_name, _infer_opensearch_data_type(sub_content)) for sub_field_name
        , sub_content in multimodal_object.items()])
    else:
        for sub_field_name, sub_content in multimodal_object.items():
            if isinstance(sub_content, str) and not _is_image(sub_content):
                text_field_names.append(sub_field_name)
                text_content_to_vectorise.append(sub_content)
            else:
                try:
                    if isinstance(sub_content, str) and index_info.index_settings[NsField.index_defaults][
                            NsField.treat_urls_and_pointers_as_images]:
                        if not isinstance(image_repo[sub_content], Exception):
                            image_data = image_repo[sub_content]
                        else:
                            raise s2_inference_errors.S2InferenceError(
                                f"Could not find image found at `{sub_content}`. \n"
                                f"Reason: {str(image_repo[sub_content])}"
                            )
                    else:
                        image_data = sub_content

                    image_content_to_vectorise.append(image_data)
                    image_field_names.append(sub_field_name)

                except s2_inference_errors.S2InferenceError as e:
                    combo_document_is_valid = False
                    unsuccessful_doc_to_append = \
                        (doc_index, {'_id': doc_id, 'error': e.message,
                                     'status': int(errors.InvalidArgError.status_code),
                                     'code': errors.InvalidArgError.code})

                    return combo_chunk, combo_document_is_valid, unsuccessful_doc_to_append, combo_vectorise_time_to_add, new_fields_from_multimodal_combination
            new_fields_from_multimodal_combination.add((sub_field_name, _infer_opensearch_data_type(sub_content)))

    try:
        start_time = timer()
        text_vectors = []

        # Add prefix to all text content first
        text_content_to_vectorise = [f"{text_chunk_prefix}{t}" for t in text_content_to_vectorise]

        if len(text_content_to_vectorise) > 0:
            with RequestMetricsStore.for_request().time(f"create_vectors"):
                text_vectors = s2_inference.vectorise(
                    model_name=index_info.model_name,
                    model_properties=index_info.get_model_properties(), content=text_content_to_vectorise,
                    device=device, normalize_embeddings=normalize_embeddings,
                    infer=infer_if_image, model_auth=model_auth
                )
        image_vectors = []
        if len(image_content_to_vectorise) > 0:
            with RequestMetricsStore.for_request().time(f"create_vectors"):
                image_vectors = s2_inference.vectorise(
                    model_name=index_info.model_name,
                    model_properties=index_info.get_model_properties(), content=image_content_to_vectorise,
                    device=device, normalize_embeddings=normalize_embeddings,
                    infer=infer_if_image, model_auth=model_auth
                )
        end_time = timer()
        combo_vectorise_time_to_add += (end_time - start_time)
    except (s2_inference_errors.UnknownModelError,
            s2_inference_errors.InvalidModelPropertiesError,
            s2_inference_errors.ModelLoadError) as model_error:
        raise errors.BadRequestError(
            message=f'Problem vectorising query. Reason: {str(model_error)}',
            link="https://marqo.pages.dev/1.4.0/Models-Reference/dense_retrieval/"
        )
    except s2_inference_errors.S2InferenceError:
        combo_document_is_valid = False
        image_err = errors.InvalidArgError(message=f'Could not process given image: {multimodal_object_copy}')
        unsuccessful_doc_to_append = \
            (doc_index, {'_id': doc_id, 'error': image_err.message, 'status': int(image_err.status_code),
                 'code': image_err.code})

        return combo_chunk, combo_document_is_valid, unsuccessful_doc_to_append, combo_vectorise_time_to_add, new_fields_from_multimodal_combination

    sub_field_name_list = text_field_names + image_field_names
    vectors_list = text_vectors + image_vectors

    if not len(sub_field_name_list) == len(vectors_list):
        raise errors.BatchInferenceSizeError(message=f"Batch inference size does not match content for multimodal field {field}")

    vector_chunk = np.squeeze(np.mean([np.array(vector) * field_map["weights"][sub_field_name] for sub_field_name, vector in zip(sub_field_name_list, vectors_list)], axis=0))

    if normalize_embeddings is True:
        vector_chunk = vector_chunk / np.linalg.norm(vector_chunk)

    vector_chunk = vector_chunk.tolist()

    combo_chunk = dict({
        TensorField.marqo_knn_field: vector_chunk,
        TensorField.field_content: json.dumps(multimodal_object),   # prefixes not included in stored object.
        TensorField.field_name: field,
    })
    return combo_chunk, combo_document_is_valid, unsuccessful_doc_to_append, combo_vectorise_time_to_add, new_fields_from_multimodal_combination

def _generate_vector_text_search_query_for_verbose_one(original_body:List[Dict[str, Any]]) -> None:
    """Generate a simplified version of the query body for verbose=1 mode. """
    readable_body = copy.deepcopy(original_body)
    for i, q in enumerate(readable_body):
        if "index" in q:
            continue
        if "query" in q and "nested" in q.get("query"):
            # A normal vector search
            for vec in list(q["query"]["nested"]["query"]["knn"].keys()):
                if "vector" in q["query"]["nested"]["query"]["knn"][vec]:
                    readable_body[i]["query"]["nested"]["query"]["knn"][vec]["vector"] = \
                        readable_body[i]["query"]["nested"]["query"]["knn"][vec]["vector"][:5]
        elif "query" in q and "function_score" in q.get("query"):
            # A score modifier search
            for vec in list(
                    q["query"]["function_score"]["query"]["nested"]["query"]["function_score"]["query"]["knn"].keys()):
                if "vector" in \
                        q["query"]["function_score"]["query"]["nested"]["query"]["function_score"]["query"]["knn"][vec]:
                    readable_body[i]["query"]["function_score"]["query"]["nested"]["query"]["function_score"]["query"][
                        "knn"][vec]["vector"] = \
                        readable_body[i]["query"]["function_score"]["query"]["nested"]["query"]["function_score"][
                            "query"]["knn"][vec]["vector"][:5]
        elif "query" in q and "match_none" in q.get("query"):
            # A dummy search to replace a zero-vector
            pass
        else:
            raise errors.InternalError(f"Marqo encountered an unexpected query format "
                                       f"in `_vector_text_search` when setting `verbose=1`. "
                                       f"The unexpected query is `{q}`")
    return readable_body


def _vector_text_search_query_verbose(verbose: int, body: List[Dict[str, Any]]) -> None:
    """Handle the verbose flag for _vector_text_search queries"""
    print("vector search body:")
    if verbose == 1:
        pprint.pprint(_generate_vector_text_search_query_for_verbose_one(body))
    elif verbose == 2:
        pprint.pprint(body, compact=True)
    else:
        raise errors.InternalError(f"Marqo encountered an unexpected verbose flag = `{verbose}`")


def _create_normal_tensor_search_query(result_count, offset, vector_field, vectorised_text) -> dict:
    search_query = {
        "size": result_count,
        "from": offset,
        "query": {
            "nested": {
                "path": TensorField.chunks,
                "inner_hits": {
                    "_source": {
                        "include": ["__chunks.__field_content", "__chunks.__field_name"]
                    }
                },
                "query": {
                    "knn": {
                        f"{TensorField.chunks}.{vector_field}": {
                            "vector": vectorised_text,
                            "k": result_count + offset
                        }
                    }
                },
                "score_mode": "max"
            }
        },
        "_source": {
            "exclude": ["__chunks.__vector_*"]
        }
    }
    return search_query


def _create_score_modifiers_tensor_search_query(score_modifiers, result_count, offset, vector_field, vectorised_text) -> dict:
    script_score = score_modifiers.to_script_score()
    search_query = {
        "size": result_count,
        "from": offset,
        "query": {
            "function_score": {
                "query": {
                    "nested": {
                        "path": TensorField.chunks,
                        "inner_hits": {
                            "_source": {
                                "include": ["__chunks.__field_content", "__chunks.__field_name"]
                            }
                        },
                        "query": {
                            "function_score": {
                                "query": {
                                    "knn": {
                                        f"{TensorField.chunks}.{vector_field}": {
                                            "vector": vectorised_text,
                                            "k": result_count + offset
                                        }
                                    }
                                },
                                "functions": [
                                    {
                                        "script_score": {
                                            "script": {
                                                **script_score
                                            }
                                        }
                                    }
                                ],
                                "boost_mode": "replace"
                            }
                        },
                        "score_mode": "max"
                    }
                },
            }
        },
        "_source": {
            "exclude": ["__chunks.__vector_*"]
        }
    }
    return search_query


def _create_dummy_query_for_zero_vector_search() -> dict:
    """A dummy search query that returns no results. Used when the query vector is all zeros."""
    search_query = {
        "query": {
            "match_none": {}
        }
    }
    return search_query


def delete_documents(config: Config, index_name: str, doc_ids: List[str], auto_refresh):
    """Delete documents from the Marqo index with the given doc_ids """
    return delete_docs.delete_documents(
        config=config,
        del_request=MqDeleteDocsRequest(
            index_name=index_name,
            document_ids=doc_ids,
            auto_refresh=auto_refresh)
    )<|MERGE_RESOLUTION|>--- conflicted
+++ resolved
@@ -161,14 +161,11 @@
     else:
         the_index_settings = configs.get_default_index_settings()
 
-<<<<<<< HEAD
+    # `search_model` is determined by `model` and `model_properties`
+    the_index_settings = create_index.autofill_search_model(the_index_settings)
     # Override prefixes in model_properties and search_model_properties
     the_index_settings = create_index.override_prefixes_in_model_properties(index_settings=the_index_settings)
-=======
-    # `search_model` is determined by `model` and `model_properties`
-    the_index_settings = create_index.autofill_search_model(the_index_settings)
-
->>>>>>> d5d27017
+
     validation.validate_settings_object(settings_object=the_index_settings)
 
     vector_index_settings = {
