--- conflicted
+++ resolved
@@ -12,8 +12,6 @@
 from typing import Any, Type, Sequence
 import inspect
 from enum import Enum
-import jsonschema
-from marqo.tensor_search.models.settings_object import settings_schema
 
 
 def validate_query(q: Union[dict, str], search_method: Union[str, SearchMethod]):
@@ -103,8 +101,6 @@
     if type(field_content) in constants.ALLOWED_CUSTOMER_FIELD_TYPES:
         if isinstance(field_content, list):
             validate_list(field_content, is_non_tensor_field)
-        elif isinstance(field_content, dict):
-            validate_dict(field_content, is_non_tensor_field)
         return field_content
     else:
         raise InvalidArgError(
@@ -330,7 +326,23 @@
     return name
 
 
-<<<<<<< HEAD
+def validate_settings_object(settings_object):
+    """validates index settings.
+    Returns
+        The given index settings if validation has passed
+
+    Raises an InvalidArgError if the settings object is badly formatted
+    """
+    try:
+        jsonschema.validate(instance=settings_object, schema=settings_schema)
+        return settings_object
+    except jsonschema.ValidationError as e:
+        raise InvalidArgError(
+            f"Error validating index settings object. Reason: \n{str(e)}"
+            f"\nRead about the index settings object here: https://docs.marqo.ai/0.0.13/API-Reference/indexes/#body"
+        )
+
+
 def validate_dict(field_content: typing.Dict, is_non_tensor_field: bool):
     '''
 
@@ -362,20 +374,3 @@
         )
 
     return True
-=======
-def validate_settings_object(settings_object):
-    """validates index settings.
-    Returns
-        The given index settings if validation has passed
-
-    Raises an InvalidArgError if the settings object is badly formatted
-    """
-    try:
-        jsonschema.validate(instance=settings_object, schema=settings_schema)
-        return settings_object
-    except jsonschema.ValidationError as e:
-        raise InvalidArgError(
-            f"Error validating index settings object. Reason: \n{str(e)}"
-            f"\nRead about the index settings object here: https://docs.marqo.ai/0.0.13/API-Reference/indexes/#body"
-        )
->>>>>>> 5dcf4f7d
