import json
from enum import Enum
from typing import Any, Dict, List, Optional, Type, Sequence, Union

import jsonschema

from marqo.errors import (
    InvalidFieldNameError, InvalidArgError, InvalidDocumentIdError, DocTooLargeError)
from marqo.tensor_search import constants
from marqo.tensor_search import enums, utils
from marqo.tensor_search.enums import SearchMethod
from marqo.tensor_search.models.delete_docs_objects import MqDeleteDocsRequest
<<<<<<< HEAD
from marqo.tensor_search.models.settings_object import settings_schema
from marqo.core.unstructured_vespa_index.constants import UNSUPPORTED_FIELD_NAME_LIST
=======
>>>>>>> fd8c9e6e
from marqo.tensor_search.models.mappings_object import mappings_schema, multimodal_combination_schema
from marqo.tensor_search.models.search import SearchContext


def validate_query(q: Union[dict, str], search_method: Union[str, SearchMethod]):
    """
    Returns q if an error is not raised"""
    usage_ref = "\nSee query reference here: https://docs.marqo.ai/0.0.13/API-Reference/search/#query-q"
    if isinstance(q, dict):
        if search_method.upper() != SearchMethod.TENSOR:
            raise InvalidArgError(
                'Multi-query search is currently only supported for search_method="TENSOR" '
                f"\nReceived search_method `{search_method}`. {usage_ref}")
        if not len(q):
            raise InvalidArgError(
                "Multi-query search requires at least one query! Received empty dictionary. "
                f"{usage_ref}"
            )
        for k, v in q.items():
            base_invalid_kv_message = "Multi queries dictionaries must be <string>:<float> pairs. "
            if not isinstance(k, str):
                raise InvalidArgError(
                    f"{base_invalid_kv_message}Found key of type `{type(k)}` instead of string. Key=`{k}`"
                    f"{usage_ref}"
                )
            if not isinstance(v, (int, float)):
                raise InvalidArgError(
                    f"{base_invalid_kv_message}Found value of type `{type(v)}` instead of float. Value=`{v}`"
                    f" {usage_ref}"
                )
    elif not isinstance(q, str):
        raise InvalidArgError(
            f"q must be a string or dict! Received q of type `{type(q)}`. "
            f"\nq=`{q}`"
            f"{usage_ref}"
        )
    return q


def validate_searchable_attributes(searchable_attributes: Optional[List[str]], search_method: SearchMethod):
    """Validate the searchable_attributes of an operation is not above the maximum number of attributes allowed.
    
    NOTE: There is only a maximum number of searchable attributes allowed for tensor search methods.

    """
    if search_method != SearchMethod.TENSOR:
        return

    maximum_searchable_attributes: Optional[str] = utils.read_env_vars_and_defaults(
        enums.EnvVars.MARQO_MAX_SEARCHABLE_TENSOR_ATTRIBUTES)
    if maximum_searchable_attributes is None:
        return

    if searchable_attributes is None:
        raise InvalidArgError(
            f"No searchable_attributes provided, but environment variable `MARQO_MAX_SEARCHABLE_TENSOR_ATTRIBUTES` is set."
        )

    if len(searchable_attributes) > int(maximum_searchable_attributes):
        raise InvalidArgError(
            f"Maximum searchable attributes (set via `MARQO_MAX_SEARCHABLE_TENSOR_ATTRIBUTES`) for tensor search is {maximum_searchable_attributes}, received {len(searchable_attributes)}."
        )


def validate_str_against_enum(value: Any, enum_class: Type[Enum], case_sensitive: bool = True):
    """Checks whether a value is found as the value of a str attribute of the
     given enum_class.

    Returns value if an error is not raised.
    """

    if case_sensitive:
        enum_values = set(item.value for item in enum_class)
        to_test_value = value
    else:
        enum_values = set(item.value.upper() for item in enum_class)
        to_test_value = value.upper()

    if to_test_value not in enum_values:
        raise ValueError(f"{value} is not a valid {enum_class.__name__}")
    return value


def list_contains_only_strings(field_content: List) -> bool:
    return all(isinstance(s, str) for s in field_content)


def validate_list(field_content: List, is_non_tensor_field: bool):
    if type(field_content) is list and not list_contains_only_strings(field_content):
        # if the field content is a list, it should only contain strings.
        raise InvalidArgError(
            f"Field content `{field_content}` \n"
            f"of type `{type(field_content).__name__}` is not of valid content type!"
            f"Lists can only contain strings."
        )
    if not is_non_tensor_field:
        raise InvalidArgError(
            f"Field content `{field_content}` \n"
            f"of type `{type(field_content).__name__}` is not of valid content."
            f"Lists can only be non_tensor fields."
        )
    return True


def validate_field_content(field_content: Any, is_non_tensor_field: bool) -> Any:
    """
    field: the field name of the field content. we need this to passed to validate_dict
    Returns
        field_content, if it is valid

    Raises:
        InvalidArgError if field_content is not acceptable
    """
    if type(field_content) in constants.ALLOWED_CUSTOMER_FIELD_TYPES:
        if isinstance(field_content, list):
            validate_list(field_content, is_non_tensor_field)
        elif isinstance(field_content, dict):
            # We will be validating the dictionaries in a separate call.
            return field_content
        return field_content
    else:
        raise InvalidArgError(
            f"Field content `{field_content}` \n"
            f"of type `{type(field_content).__name__}` is not of valid content type!"
            f"Allowed content types: {[ty.__name__ for ty in constants.ALLOWED_CUSTOMER_FIELD_TYPES]}"
        )


def validate_context(context: Optional[SearchContext], search_method: SearchMethod, query: Union[str, Dict[str, Any]]):
    """Validate the SearchContext.

    'validate_context' ensures that if the context is provided for a tensor search
    operation, the query must be a dictionary (not a str). 'context' 
    structure is validated internally.
    
    """
    if context is not None and search_method == SearchMethod.TENSOR and isinstance(query, str):
        raise InvalidArgError(
            f"Marqo received a query = `{query}` with type =`{type(query).__name__}` "
            f"and a parameter `context`.\n"  # do not return true {context} here as it might be huge.
            f"This is not supported as the context only works when the query is a dictionary."
            f"If you aim to search with your custom vectors, reformat the query as a dictionary.\n"
            f"Please check `https://docs.marqo.ai/0.0.16/API-Reference/search/#context` for more information."
        )


def validate_boost(boost: Dict, search_method: Union[str, SearchMethod]):
    if boost is not None:
        further_info_message = ("\nRead about boost usage here: "
                                "https://docs.marqo.ai/0.0.13/API-Reference/search/#boost")
        for boost_attr in boost:
            try:
                validate_field_name(boost_attr)
            except InvalidFieldNameError as e:
                raise InvalidFieldNameError(f"Invalid boost dictionary. {e.message} {further_info_message}")
        if search_method != SearchMethod.TENSOR:
            # to be removed if boosting is implemented for lexical
            raise InvalidArgError(
                f'Boosting is only supported for search_method="TENSOR". '
                f'Received search_method={search_method}'
                f'{further_info_message}'
            )
        if not isinstance(boost, dict):
            raise InvalidArgError(
                f'Boost must be a dictionary. Instead received boost of value `{boost}`'
                f'{further_info_message}'
            )
        for k, v in boost.items():
            base_invalid_kv_message = (
                "Boost dictionaries have structure <attribute (string)>: <[weight (float), bias (float)]>\n")
            if not isinstance(k, str):
                raise InvalidArgError(
                    f'{base_invalid_kv_message}Found key of type `{type(k)}` instead of string. Key=`{k}`'
                    f"{further_info_message}"
                )
            if not isinstance(v, Sequence):
                raise InvalidArgError(
                    f'{base_invalid_kv_message}Found value of type `{type(v)}` instead of Array. Value=`{v}`'
                    f"{further_info_message}"
                )
            if len(v) not in [1, 2]:
                raise InvalidArgError(
                    f'{base_invalid_kv_message}An attribute boost must have a weight float and optional bias float. '
                    f'Instead received invalid boost `{v}`'
                    f"{further_info_message}"
                )
            for wb in v:
                if not isinstance(wb, (int, float)):
                    raise InvalidArgError(
                        f'{base_invalid_kv_message}An attribute boost must have a weight float and optional bias float. '
                        f'Instead received boost `{v}` with invalid member `{wb}` of type {type(wb)} '
                        f"{further_info_message}"
                    )
    return boost


def validate_field_name(field_name) -> str:
    """TODO:
        - length (remember the vector name will have the vector_prefix added to the front of field_name)
        - consider blanket "no double names starting with double underscore..."
    Args:
        field_name:

    returns field_name, if all validations pass

    Raises:
        InvalidFieldNameError
    """
    if not field_name:
        raise InvalidFieldNameError("field name can't be empty! ")
    if not isinstance(field_name, str):
        raise InvalidFieldNameError("field name must be str!")
    if field_name.startswith(enums.TensorField.vector_prefix):
        raise InvalidFieldNameError(F"can't start field name with protected prefix {enums.TensorField.vector_prefix}."
                                    F" Error raised for field name: {field_name}")
    if field_name.startswith(enums.TensorField.chunks):
        raise InvalidFieldNameError(F"can't name field with protected field name {enums.TensorField.chunks}."
                                    F" Error raised for field name: {field_name}")
    char_validation = [(c, c not in constants.ILLEGAL_CUSTOMER_FIELD_NAME_CHARS)
                       for c in field_name]
    char_validation_failures = [c for c in char_validation if not c[1]]
    if char_validation_failures:
        raise InvalidFieldNameError(F"Illegal character '{char_validation_failures[0][0]}' "
                                    F"detected in field name {field_name}")
    if field_name not in enums.TensorField.__dict__.values():
        return field_name
    else:
        raise InvalidFieldNameError(f"field name can't be a protected field. Please rename this field: {field_name}")


def validate_doc(doc: Dict) -> dict:
    """
    Args:
        doc: a document indexed by the client

    Raises:
        errors.InvalidArgError

    Returns
        doc if all validations pass
    """
    if not isinstance(doc, dict):
        raise InvalidArgError("Docs must be dicts")

    if len(doc) <= 0:
        raise InvalidArgError("Can't index an empty dict.")

    max_doc_size = utils.read_env_vars_and_defaults(var=enums.EnvVars.MARQO_MAX_DOC_BYTES)
    if max_doc_size is not None:
        try:
            serialized = json.dumps(doc)
        except TypeError as e:
            raise InvalidArgError(f"Unable to index document: it is not serializable! Document: `{doc}` ")
        if len(serialized) > int(max_doc_size):
            maybe_id = f" _id:`{doc['_id']}`" if '_id' in doc else ''
            raise DocTooLargeError(
                f"Document{maybe_id} with length `{len(serialized)}` exceeds "
                f"the allowed document size limit of [{max_doc_size}]."
            )
    return doc


<<<<<<< HEAD
def validate_unstructured_doc_field_name(doc: Dict) -> Dict:
    """
    Args:
        doc: a document indexed by the client
    Raises:
        errors.InvalidArgError, if any field consists of a substring in UNSUPPORTED_FIELD_NAME_LIST
    Returns
        doc if all validations pass
    """

    for field_name in doc:
        if any(unsupported_string in field_name for unsupported_string in UNSUPPORTED_FIELD_NAME_LIST):
            raise InvalidArgError(
                f"Field name `{field_name}` contains a substring in"
                f" UNSUPPORTED_FIELD_NAME_LIST: {UNSUPPORTED_FIELD_NAME_LIST} for an unstructured index. "
                f"Please change the field name and avoid use these strings"
            )
    return doc


def validate_vector_name(name: str):
    """Checks that the vector name is valid.
    It should have the form __vector_{customer field name}

    Raises:
        errors.InternalError, as vector names are an internal concern and
            should be hidden from the end user
    """
    if not isinstance(name, str):
        raise InternalError(F"vector name must be str! Found type {type(name)} for {name}")
    if not name:
        raise InternalError("vector name can't be empty! ")

    if not name.startswith(enums.TensorField.vector_prefix):
        raise InternalError(
            f"Names of vectors must begin "
            f"with the vector prefix ({enums.TensorField.vector_prefix})! \n"
            f"The name of the vector that raised the error: {name}")
    without_prefix = name.replace(enums.TensorField.vector_prefix, '', 1)
    if not without_prefix:
        raise InternalError(
            f"Vector name without prefix cannot be empty. "
            f"The name of the vector that raised the error: {name}"
        )
    if without_prefix in enums.TensorField.__dict__.values():
        raise InternalError(
            f"Vector name without vector prefix can't be a protected name."
            f"The name of the vector that raised the error: {name}"
        )
    if without_prefix == '_id':
        raise InternalError(
            f"Vector name without vector prefix can't be a protected name."
            f"The name of the vector that raised the error: {name}"
        )
    return name


def validate_searchable_vector_props(existing_vector_properties: Container[str],
                                     subset_vector_properties: Iterable[str]) -> Iterable[str]:
    """Validates that the a subset of vector properties is indeed a subset.

    Args:
        existing_vector_properties: assumes that each name begins with the vector prefix
        subset_vector_properties: assumes that each name begins with the vector prefix

    Returns:
        subset_vector_properties if validation has passed
    Raises
        S2Search error in case where subset_vector_properties isn't a subset of
        existing_vector_properties

    """
    for subset_vec in subset_vector_properties:
        if subset_vec not in existing_vector_properties:
            raise MarqoError(f"Searchable attribute '{subset_vec.replace(TensorField.vector_prefix, '')}' "
                             f"not found in index.")
    return subset_vector_properties


=======
>>>>>>> fd8c9e6e
def validate_id(_id: str):
    """Validates that an _id is ok

    Args:
        _id: to be validated

    Returns:
        _id, if it is acceptable
    """
    if not isinstance(_id, str):
        raise InvalidDocumentIdError(
            "Document _id must be a string type! "
            f"Received _id {_id} of type `{type(_id).__name__}`")
    if not _id:
        raise InvalidDocumentIdError("Document ID can't be empty")
    return _id


def validate_dict(field: str, field_content: Dict, is_non_tensor_field: bool, mappings: Dict):
    '''

    Args:
        field: the field name
        field_content: the field when it is a dict, especially used for multimodal tensor combination field
        is_non_tensor_field: for multimodal tensor combination field, this should be True
        mappings: a dictionary to help validate the object field content

    Returns:
        True or raise an error
    '''
    if mappings is None:
        raise InvalidArgError(
            f"The field `{field}` contains a dictionary field content `{field_content}`."
            f"However, the parameter `mappings` is {mappings}. Dictionary field contents are not supported in"
            f"Marqo unless `mappings` is provided. Please change the type of field."
            f"If you aim to use dictionary filed content as a special field,"
            f"please check `https://docs.marqo.ai/0.0.15/Advanced-Usage/document_fields/#multimodal-combination-object` for more info.")

    if field not in mappings:
        raise InvalidArgError(
            f"The field `{field}` contains a dictionary field content `{field_content}`."
            f"However, this field `{field}` is not in the add_document parameter mappings `{mappings}`, which is not supported."
            f"Please change the type of your field content."
            f"If you aim to use dictionary filed content as a special field,"
            f"please check `https://docs.marqo.ai/0.0.15/Advanced-Usage/document_fields/#multimodal-combination-object` for more info.")

    if mappings[field]["type"] == "multimodal_combination":
        validate_multimodal_combination(field_content, is_non_tensor_field, mappings[field])

    return field_content


def validate_multimodal_combination(field_content, is_non_tensor_field, field_mapping):
    '''

    Args:
        field_content: the field content
        is_non_tensor_field: whether this is a non-tensor-field
        field_mapping: the mapping to help validate this field content

    Returns:

    '''
    if len(field_content) < 1:
        raise InvalidArgError(
            f"The multimodal_combination_field `{field_content}` is an empty dictionary. "
            f"This is not a valid format of field content."
            f"If you aim to use multimodal_combination, it must contain at least 1 field. "
            f"please check `https://docs.marqo.ai/0.1.0/Advanced-Usage/document_fields/#multimodal-combination-object` for more info.")

    for key, value in field_content.items():
        if not ((type(key) in constants.ALLOWED_MULTIMODAL_FIELD_TYPES) and (
                type(value) in constants.ALLOWED_MULTIMODAL_FIELD_TYPES)):
            raise InvalidArgError(
                f"Multimodal-combination field content `{key}:{value}` \n  "
                f"of type `{type(key).__name__} : {type(value).__name__}` is not of valid content type (one of {constants.ALLOWED_MULTIMODAL_FIELD_TYPES})."
            )

        if not key in field_mapping["weights"]:
            raise InvalidArgError(
                f"Multimodal-combination field content `{key}:{value}` \n  "
                f"is not in the multimodal_field mappings weights `{field_mapping['weights']}`. Each sub_field requires a weight."
                f"Please add `{key}` to the mappings."
                f"Please check `https://docs.marqo.ai/0.1.0/Advanced-Usage/document_fields/#multimodal-combination-object` for more info.")

    if is_non_tensor_field:
        raise InvalidArgError(
            f"Field content `{field_content}` \n  "
            f"of type `{type(field_content).__name__}` is the content for a multimodal_combination."
            f"It must be a tensor field. Add this field to `tensor_fields` or"
            f"add it as a normal field to fix this problem."
        )
    return True


def validate_mappings_object(mappings_object: Dict):
    """validates the mappings object.
    Returns
        The given mappings object if validation has passed

    Raises an InvalidArgError if the settings object is badly formatted
    """
    try:
        jsonschema.validate(instance=mappings_object, schema=mappings_schema)
        for field_name, config in mappings_object.items():
            if config["type"] == enums.MappingsObjectType.multimodal_combination:
                validate_multimodal_combination_object(config)
        return mappings_object
    except jsonschema.ValidationError as e:
        raise InvalidArgError(
            f"Error validating mappings object. Reason: \n{str(e)}"
            f"\nRead about the mappings object here: https://docs.marqo.ai/0.0.15/API-Reference/mappings/"
        )


def validate_multimodal_combination_object(multimodal_mappings: Dict):
    """Validates the multimodal mappings object

    Args:
        multimodal_mappings:

    Returns:
        The original object, if it passes validation
    Raises InvalidArgError if the object is badly formatted
    """
    try:
        jsonschema.validate(instance=multimodal_mappings, schema=multimodal_combination_schema)
        return multimodal_mappings
    except jsonschema.ValidationError as e:
        raise InvalidArgError(
            f"Error validating multimodal combination object. Reason: \n{str(e)}"
            f"\nRead about the mappings object here: https://docs.marqo.ai/0.0.15/API-Reference/mappings/"
        )


def validate_delete_docs_request(delete_request: MqDeleteDocsRequest, max_delete_docs_count: int):
    """Validates a delete docs request from the user.

    Args:
        delete_request: A deletion request from the user
        max_delete_docs_count: the maximum allowed docs to delete. Should be
            set by the env var MARQO_MAX_DELETE_DOCS_COUNT
    Returns:
        del_request, if nothing is raised
    """
    if not isinstance(delete_request, MqDeleteDocsRequest):
        raise RuntimeError("Deletion request must be a MqDeleteDocsRequest object")

    if not isinstance(max_delete_docs_count, int):
        raise RuntimeError("max_delete_docs_count must be an int!")

    if not delete_request.document_ids:
        # TODO: refactor doc_ids to use the correct API parameter name (documentIds)
        raise InvalidDocumentIdError("doc_ids can't be empty!")

    if not isinstance(delete_request.document_ids, Sequence) or isinstance(delete_request.document_ids, str):
        raise InvalidArgError("documentIds param must be an array of strings.")

    if (len(delete_request.document_ids) > max_delete_docs_count) and max_delete_docs_count is not None:
        raise InvalidArgError(
            f"The number of documentIds to delete `{len(delete_request.document_ids)}` is "
            f"greater than the limit `{max_delete_docs_count}` set by the env var "
            f"`{enums.EnvVars.MARQO_MAX_DELETE_DOCS_COUNT}`. ")

    for _id in delete_request.document_ids:
        validate_id(_id)

    return delete_request<|MERGE_RESOLUTION|>--- conflicted
+++ resolved
@@ -10,11 +10,8 @@
 from marqo.tensor_search import enums, utils
 from marqo.tensor_search.enums import SearchMethod
 from marqo.tensor_search.models.delete_docs_objects import MqDeleteDocsRequest
-<<<<<<< HEAD
 from marqo.tensor_search.models.settings_object import settings_schema
 from marqo.core.unstructured_vespa_index.constants import UNSUPPORTED_FIELD_NAME_LIST
-=======
->>>>>>> fd8c9e6e
 from marqo.tensor_search.models.mappings_object import mappings_schema, multimodal_combination_schema
 from marqo.tensor_search.models.search import SearchContext
 
@@ -277,7 +274,6 @@
     return doc
 
 
-<<<<<<< HEAD
 def validate_unstructured_doc_field_name(doc: Dict) -> Dict:
     """
     Args:
@@ -298,67 +294,6 @@
     return doc
 
 
-def validate_vector_name(name: str):
-    """Checks that the vector name is valid.
-    It should have the form __vector_{customer field name}
-
-    Raises:
-        errors.InternalError, as vector names are an internal concern and
-            should be hidden from the end user
-    """
-    if not isinstance(name, str):
-        raise InternalError(F"vector name must be str! Found type {type(name)} for {name}")
-    if not name:
-        raise InternalError("vector name can't be empty! ")
-
-    if not name.startswith(enums.TensorField.vector_prefix):
-        raise InternalError(
-            f"Names of vectors must begin "
-            f"with the vector prefix ({enums.TensorField.vector_prefix})! \n"
-            f"The name of the vector that raised the error: {name}")
-    without_prefix = name.replace(enums.TensorField.vector_prefix, '', 1)
-    if not without_prefix:
-        raise InternalError(
-            f"Vector name without prefix cannot be empty. "
-            f"The name of the vector that raised the error: {name}"
-        )
-    if without_prefix in enums.TensorField.__dict__.values():
-        raise InternalError(
-            f"Vector name without vector prefix can't be a protected name."
-            f"The name of the vector that raised the error: {name}"
-        )
-    if without_prefix == '_id':
-        raise InternalError(
-            f"Vector name without vector prefix can't be a protected name."
-            f"The name of the vector that raised the error: {name}"
-        )
-    return name
-
-
-def validate_searchable_vector_props(existing_vector_properties: Container[str],
-                                     subset_vector_properties: Iterable[str]) -> Iterable[str]:
-    """Validates that the a subset of vector properties is indeed a subset.
-
-    Args:
-        existing_vector_properties: assumes that each name begins with the vector prefix
-        subset_vector_properties: assumes that each name begins with the vector prefix
-
-    Returns:
-        subset_vector_properties if validation has passed
-    Raises
-        S2Search error in case where subset_vector_properties isn't a subset of
-        existing_vector_properties
-
-    """
-    for subset_vec in subset_vector_properties:
-        if subset_vec not in existing_vector_properties:
-            raise MarqoError(f"Searchable attribute '{subset_vec.replace(TensorField.vector_prefix, '')}' "
-                             f"not found in index.")
-    return subset_vector_properties
-
-
-=======
->>>>>>> fd8c9e6e
 def validate_id(_id: str):
     """Validates that an _id is ok
 
