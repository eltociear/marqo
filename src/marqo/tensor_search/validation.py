import json
import pprint
import typing
from marqo.tensor_search import constants
from marqo.tensor_search import enums, utils
from typing import Iterable, Container, Union
from marqo.errors import (
    MarqoError, InvalidFieldNameError, InvalidArgError, InternalError,
    InvalidDocumentIdError, DocTooLargeError, InvalidIndexNameError)
from marqo.tensor_search.enums import TensorField, SearchMethod
from marqo.tensor_search import constants
from typing import Any, Type, Sequence
import inspect
from enum import Enum
import jsonschema
from marqo.tensor_search.models.settings_object import settings_schema
from marqo.tensor_search.models.mappings_object import mappings_schema, multimodal_combination_schema


def validate_query(q: Union[dict, str], search_method: Union[str, SearchMethod]):
    """
    Returns q if an error is not raised"""
    usage_ref = "\nSee query reference here: https://docs.marqo.ai/0.0.13/API-Reference/search/#query-q"
    if isinstance(q, dict):
        if search_method.upper() != SearchMethod.TENSOR:
            raise InvalidArgError(
                'Multi-query search is currently only supported for search_method="TENSOR" '
                f"\nReceived search_method `{search_method}`. {usage_ref}")
        if not len(q):
            raise InvalidArgError(
                "Multi-query search requires at least one query! Received empty dictionary. "
                f"{usage_ref}"
            )
        for k, v in q.items():
            base_invalid_kv_message = "Multi queries dictionaries must be <string>:<float> pairs. "
            if not isinstance(k, str):
                raise InvalidArgError(
                    f"{base_invalid_kv_message}Found key of type `{type(k)}` instead of string. Key=`{k}`"
                    f"{usage_ref}"
                )
            if not isinstance(v, (int, float)):
                raise InvalidArgError(
                    f"{base_invalid_kv_message}Found value of type `{type(v)}` instead of float. Value=`{v}`"
                    f" {usage_ref}"
                )
    elif not isinstance(q, str):
        raise InvalidArgError(
            f"q must be a string or dict! Received q of type `{type(q)}`. "
            f"\nq=`{q}`"
            f"{usage_ref}"
        )
    return q


def validate_str_against_enum(value: Any, enum_class: Type[Enum], case_sensitive: bool = True):
    """Checks whether a value is found as the value of a str attribute of the
     given enum_class.

    Returns value if an error is not raised.
    """

    if case_sensitive:
        enum_values = set(item.value for item in enum_class)
        to_test_value = value
    else:
        enum_values = set(item.value.upper() for item in enum_class)
        to_test_value = value.upper()

    if to_test_value not in enum_values:
        raise ValueError(f"{value} is not a valid {enum_class.__name__}")
    return value


def list_contains_only_strings(field_content: typing.List) -> bool:
    return all(isinstance(s, str) for s in field_content)


def validate_list(field_content: typing.List, is_non_tensor_field: bool):
    if type(field_content) is list and not list_contains_only_strings(field_content):
        # if the field content is a list, it should only contain strings.
        raise InvalidArgError(
            f"Field content `{field_content}` \n"
            f"of type `{type(field_content).__name__}` is not of valid content type!"
            f"Lists can only contain strings."
        )
    if not is_non_tensor_field:
        raise InvalidArgError(
            f"Field content `{field_content}` \n"
            f"of type `{type(field_content).__name__}` is not of valid content."
            f"Lists can only be non_tensor fields."
        )
    return True


def validate_field_content(field_content: typing.Any, is_non_tensor_field: bool, field: typing.Any = None, mappings: dict = None) -> typing.Any:
    """
    field: the field name of the field content. we need this to passed to validate_dict
    Returns
        field_content, if it is valid

    Raises:
        InvalidArgError if field_content is not acceptable
    """
    if type(field_content) in constants.ALLOWED_CUSTOMER_FIELD_TYPES:
        if isinstance(field_content, list):
            validate_list(field_content, is_non_tensor_field)
        elif isinstance(field_content, dict):
            validate_dict(field, field_content, is_non_tensor_field, mappings)
        return field_content
    else:
        raise InvalidArgError(
            f"Field content `{field_content}` \n"
            f"of type `{type(field_content).__name__}` is not of valid content type!"
            f"Allowed content types: {[ty.__name__ for ty in constants.ALLOWED_CUSTOMER_FIELD_TYPES]}"
        )


def validate_boost(boost: dict, search_method: typing.Union[str, SearchMethod]):
    if boost is not None:
        further_info_message = ("\nRead about boost usage here: "
                                "https://docs.marqo.ai/0.0.13/API-Reference/search/#boost")
        for boost_attr in boost:
            try:
                validate_field_name(boost_attr)
            except InvalidFieldNameError as e:
                raise InvalidFieldNameError(f"Invalid boost dictionary. {e.message} {further_info_message}")
        if search_method != SearchMethod.TENSOR:
            # to be removed if boosting is implemented for lexical
            raise InvalidArgError(
                f'Boosting is only supported for search_method="TENSOR". '
                f'Received search_method={search_method}'
                f'{further_info_message}'
            )
        if not isinstance(boost, dict):
            raise InvalidArgError(
                f'Boost must be a dictionary. Instead received boost of value `{boost}`'
                f'{further_info_message}'
            )
        for k, v in boost.items():
            base_invalid_kv_message = (
                "Boost dictionaries have structure <attribute (string)>: <[weight (float), bias (float)]>\n")
            if not isinstance(k, str):
                raise InvalidArgError(
                    f'{base_invalid_kv_message}Found key of type `{type(k)}` instead of string. Key=`{k}`'
                    f"{further_info_message}"
                )
            if not isinstance(v, Sequence):
                raise InvalidArgError(
                    f'{base_invalid_kv_message}Found value of type `{type(v)}` instead of Array. Value=`{v}`'
                    f"{further_info_message}"
                )
            if len(v) not in [1, 2]:
                raise InvalidArgError(
                    f'{base_invalid_kv_message}An attribute boost must have a weight float and optional bias float. '
                    f'Instead received invalid boost `{v}`'
                    f"{further_info_message}"
                )
            for wb in v:
                if not isinstance(wb, (int, float)):
                    raise InvalidArgError(
                        f'{base_invalid_kv_message}An attribute boost must have a weight float and optional bias float. '
                        f'Instead received boost `{v}` with invalid member `{wb}` of type {type(wb)} '
                        f"{further_info_message}"
                    )
    return boost


def validate_field_name(field_name) -> str:
    """TODO:
        - length (remember the vector name will have the vector_prefix added to the front of field_name)
        - consider blanket "no double names starting with double underscore..."
    Args:
        field_name:

    returns field_name, if all validations pass

    Raises:
        InvalidFieldNameError
    """
    if not field_name:
        raise InvalidFieldNameError("field name can't be empty! ")
    if not isinstance(field_name, str):
        raise InvalidFieldNameError("field name must be str!")
    if field_name.startswith(enums.TensorField.vector_prefix):
        raise InvalidFieldNameError(F"can't start field name with protected prefix {enums.TensorField.vector_prefix}."
                            F" Error raised for field name: {field_name}")
    if field_name.startswith(enums.TensorField.chunks):
        raise InvalidFieldNameError(F"can't name field with protected field name {enums.TensorField.chunks}."
                            F" Error raised for field name: {field_name}")
    char_validation = [(c, c not in constants.ILLEGAL_CUSTOMER_FIELD_NAME_CHARS)
                        for c in field_name]
    char_validation_failures = [c for c in char_validation if not c[1]]
    if char_validation_failures:
        raise InvalidFieldNameError(F"Illegal character '{char_validation_failures[0][0]}' "
                               F"detected in field name {field_name}")
    if field_name not in enums.TensorField.__dict__.values():
        return field_name
    else:
        raise InvalidFieldNameError(f"field name can't be a protected field. Please rename this field: {field_name}")


def validate_doc(doc: dict) -> dict:
    """
    Args:
        doc: a document indexed by the client

    Raises:
        errors.InvalidArgError

    Returns
        doc if all validations pass
    """
    if not isinstance(doc, dict):
        raise InvalidArgError("Docs must be dicts")

    if len(doc) <= 0:
        raise InvalidArgError("Can't index an empty dict.")

    max_doc_size = utils.read_env_vars_and_defaults(var=enums.EnvVars.MARQO_MAX_DOC_BYTES)
    if max_doc_size is not None:
        try:
            serialized = json.dumps(doc)
        except TypeError as e:
            raise InvalidArgError(f"Unable to index document: it is not serializable! Document: `{doc}` ")
        if len(serialized) > int(max_doc_size):
            maybe_id = f" _id:`{doc['_id']}`" if '_id' in doc else ''
            raise DocTooLargeError(
                f"Document{maybe_id} with length `{len(serialized)}` exceeds "
                f"the allowed document size limit of [{max_doc_size}]."
            )
    return doc


def validate_vector_name(name: str):
    """Checks that the vector name is valid.
    It should have the form __vector_{customer field name}

    Raises:
        errors.InternalError, as vector names are an internal concern and
            should be hidden from the end user
    """
    if not isinstance(name, str):
        raise InternalError(F"vector name must be str! Found type {type(name)} for {name}")
    if not name:
        raise InternalError("vector name can't be empty! ")

    if not name.startswith(enums.TensorField.vector_prefix):
        raise InternalError(
            f"Names of vectors must begin "
            f"with the vector prefix ({enums.TensorField.vector_prefix})! \n"
            f"The name of the vector that raised the error: {name}")
    without_prefix = name.replace(enums.TensorField.vector_prefix, '', 1)
    if not without_prefix:
        raise InternalError(
            f"Vector name without prefix cannot be empty. "
            f"The name of the vector that raised the error: {name}"
        )
    if without_prefix in enums.TensorField.__dict__.values():
        raise InternalError(
            f"Vector name without vector prefix can't be a protected name."
            f"The name of the vector that raised the error: {name}"
        )
    if without_prefix == '_id':
        raise InternalError(
            f"Vector name without vector prefix can't be a protected name."
            f"The name of the vector that raised the error: {name}"
        )
    return name


def validate_searchable_vector_props(existing_vector_properties: Container[str],
                                     subset_vector_properties: Iterable[str]) -> Iterable[str]:
    """Validates that the a subset of vector properties is indeed a subset.

    Args:
        existing_vector_properties: assumes that each name begins with the vector prefix
        subset_vector_properties: assumes that each name begins with the vector prefix

    Returns:
        subset_vector_properties if validation has passed
    Raises
        S2Search error in case where subset_vector_properties isn't a subset of
        existing_vector_properties

    """
    for subset_vec in subset_vector_properties:
        if subset_vec not in existing_vector_properties:
            raise MarqoError(f"Searchable attribute '{subset_vec.replace(TensorField.vector_prefix, '')}' "
                             f"not found in index.")
    return subset_vector_properties


def validate_id(_id: str):
    """Validates that an _id is ok

    Args:
        _id: to be validated

    Returns:
        _id, if it is acceptable
    """
    if not isinstance(_id, str):
        raise InvalidDocumentIdError(
            "Document _id must be a string type! "
            f"Received _id {_id} of type `{type(_id).__name__}`")
    if not _id:
        raise InvalidDocumentIdError("Document ID must can't be empty")
    return _id


def validate_index_name(name: str) -> str:
    """Validates the index name.

    Args:
        name: the name of the index

    Returns:
        name, if no errors have been raised.

    Raises
        InvalidIndexNameError
    """
    if name in constants.INDEX_NAMES_TO_IGNORE:
        raise InvalidIndexNameError(
            f"Index name `{name}` conflicts with a protected name. "
            f"Please chose a different name for your index.")
    if any([name.startswith(protected_prefix) for protected_prefix in constants.INDEX_NAME_PREFIXES_TO_IGNORE]):
        raise InvalidIndexNameError(
            f"Index name `{name}` starts with a protected prefix. "
            f"Please chose a different name for your index.")
    return name


def validate_settings_object(settings_object):
    """validates index settings.
    Returns
        The given index settings if validation has passed

    Raises an InvalidArgError if the settings object is badly formatted
    """
    try:
        jsonschema.validate(instance=settings_object, schema=settings_schema)
        return settings_object
    except jsonschema.ValidationError as e:
        raise InvalidArgError(
            f"Error validating index settings object. Reason: \n{str(e)}"
            f"\nRead about the index settings object here: https://docs.marqo.ai/0.0.13/API-Reference/indexes/#body"
        )


<<<<<<< HEAD
def validate_mappings_object(mappings_object: dict):
    """validates the mappings object.
    Returns
        The given mappings object if validation has passed

    Raises an InvalidArgError if the settings object is badly formatted
    """
    try:
        jsonschema.validate(instance=mappings_object, schema=mappings_schema)
        for field_name, config in mappings_object.items():
            if config["type"] == enums.MappingsObjectType.multimodal_combination:
                validate_multimodal_combination_object(config)
        return mappings_object
    except jsonschema.ValidationError as e:
        raise InvalidArgError(
            f"Error validating mappings object. Reason: \n{str(e)}"
            f"\nRead about the mappings object here: https://docs.marqo.ai/0.0.15/API-Reference/mappings/"
        )


def validate_multimodal_combination_object(multimodal_mappings: dict):
    """Validates the multimodal mappings object

    Args:
        multimodal_mappings:

    Returns:
        The original object, if it passes validation
    Raises InvalidArgError if the object is badly formatted
    """
    try:
        jsonschema.validate(instance=multimodal_mappings, schema=multimodal_combination_schema)
        return multimodal_mappings
    except jsonschema.ValidationError as e:
        raise InvalidArgError(
            f"Error validating multimodal combination object. Reason: \n{str(e)}"
            f"\nRead about the mappings object here: https://docs.marqo.ai/0.0.15/API-Reference/mappings/"
        )
=======
def validate_dict(field: str, field_content: typing.Dict, is_non_tensor_field: bool, mappings:dict):
    '''

    Args:
        field: the field name
        field_content: the field when it is a dict, especially used for multimodal tensor combination field
        is_non_tensor_field: for multimodal tensor combination field, this should be True
        mappings: a dictionary to help validate the object field content

    Returns:
        True or raise an error
    '''
    if mappings is None:
        raise InvalidArgError(
            f"The field `{field}` contains a dictionary field content `{field_content}`."
            f"However, the parameter `mappings` is {mappings}. Dictionary field contents are not supported in"
            f"Marqo unless `mappings` is provided. Please change the type of field."
            f"If you aim to use dictionary filed content as a special field,"
            f"please check `https://docs.marqo.ai/0.0.15/` for more info.")

    if field not in mappings:
        raise InvalidArgError(
            f"The field `{field}` contains a dictionary field content `{field_content}`."
            f"However, this field `{field}` is not in the add_document parameter mappings `{mappings}`, which is not supported."
            f"Please change the type of your field content."
            f"If you aim to use dictionary filed content as a special field,"
            f"please check `https://docs.marqo.ai/0.0.15/` for more info.")

    if mappings[field]["type"] == "multimodal_combination":
        validate_multimodal_combination(field_content, is_non_tensor_field, mappings[field])


def validate_multimodal_combination(field_content, is_non_tensor_field, field_mapping):
    '''

    Args:
        field_content: the field content
        is_non_tensor_field: whether this is a non-tensor-field
        field_mapping: the mapping to help validate this field content

    Returns:

    '''
    if len(field_content) < 2:
        raise InvalidArgError(
            f"The multimodal_combination_field `{field_content}` is a dictonary will less than 2 fields. "
            f"This is not a valid format of field content."
            f"If you aim to use multimodal_combination, it must contain at least 2 fields. "
            f"please check `https://docs.marqo.ai/0.0.15/` for more info.")


    for key, value in field_content.items():
        if not ((type(key) in constants.ALLOWED_MULTIMODAL_FIELD_TYPES) and (type(value) in constants.ALLOWED_MULTIMODAL_FIELD_TYPES)):
            raise InvalidArgError(
                f"Multimodal-combination field content `{key}:{value}` \n  "
                f"of type `{type(key).__name__} : {type(value).__name__}` is not of valid content type (one of {constants.ALLOWED_MULTIMODAL_FIELD_TYPES})."
            )

        if not key in field_mapping["weights"]:
            raise InvalidArgError(
                f"Multimodal-combination field content `{key}:{value}` \n  "
                f"is not in the multimodal_field mappings weights `{field_mapping['weights']}`. Each sub_field requires a weights."
                f"Please add the `{key}` to the mappings.")


    if is_non_tensor_field:
        raise InvalidArgError(
            f"Field content `{field_content}` \n  " 
            f"of type `{type(field_content).__name__}` is the content for a multimodal_combination."
            f"It CAN NOT be a `non_tensor_field`. Remove this field from `non_tensor_field` or"
            f"add them as normal fields to fix this problem."
        )
    return True
>>>>>>> ca64af81
<|MERGE_RESOLUTION|>--- conflicted
+++ resolved
@@ -348,7 +348,81 @@
         )
 
 
-<<<<<<< HEAD
+def validate_dict(field: str, field_content: typing.Dict, is_non_tensor_field: bool, mappings:dict):
+    '''
+
+    Args:
+        field: the field name
+        field_content: the field when it is a dict, especially used for multimodal tensor combination field
+        is_non_tensor_field: for multimodal tensor combination field, this should be True
+        mappings: a dictionary to help validate the object field content
+
+    Returns:
+        True or raise an error
+    '''
+    if mappings is None:
+        raise InvalidArgError(
+            f"The field `{field}` contains a dictionary field content `{field_content}`."
+            f"However, the parameter `mappings` is {mappings}. Dictionary field contents are not supported in"
+            f"Marqo unless `mappings` is provided. Please change the type of field."
+            f"If you aim to use dictionary filed content as a special field,"
+            f"please check `https://docs.marqo.ai/0.0.15/` for more info.")
+
+    if field not in mappings:
+        raise InvalidArgError(
+            f"The field `{field}` contains a dictionary field content `{field_content}`."
+            f"However, this field `{field}` is not in the add_document parameter mappings `{mappings}`, which is not supported."
+            f"Please change the type of your field content."
+            f"If you aim to use dictionary filed content as a special field,"
+            f"please check `https://docs.marqo.ai/0.0.15/` for more info.")
+
+    if mappings[field]["type"] == "multimodal_combination":
+        validate_multimodal_combination(field_content, is_non_tensor_field, mappings[field])
+
+
+def validate_multimodal_combination(field_content, is_non_tensor_field, field_mapping):
+    '''
+
+    Args:
+        field_content: the field content
+        is_non_tensor_field: whether this is a non-tensor-field
+        field_mapping: the mapping to help validate this field content
+
+    Returns:
+
+    '''
+    if len(field_content) < 2:
+        raise InvalidArgError(
+            f"The multimodal_combination_field `{field_content}` is a dictonary will less than 2 fields. "
+            f"This is not a valid format of field content."
+            f"If you aim to use multimodal_combination, it must contain at least 2 fields. "
+            f"please check `https://docs.marqo.ai/0.0.15/` for more info.")
+
+
+    for key, value in field_content.items():
+        if not ((type(key) in constants.ALLOWED_MULTIMODAL_FIELD_TYPES) and (type(value) in constants.ALLOWED_MULTIMODAL_FIELD_TYPES)):
+            raise InvalidArgError(
+                f"Multimodal-combination field content `{key}:{value}` \n  "
+                f"of type `{type(key).__name__} : {type(value).__name__}` is not of valid content type (one of {constants.ALLOWED_MULTIMODAL_FIELD_TYPES})."
+            )
+
+        if not key in field_mapping["weights"]:
+            raise InvalidArgError(
+                f"Multimodal-combination field content `{key}:{value}` \n  "
+                f"is not in the multimodal_field mappings weights `{field_mapping['weights']}`. Each sub_field requires a weights."
+                f"Please add the `{key}` to the mappings.")
+
+
+    if is_non_tensor_field:
+        raise InvalidArgError(
+            f"Field content `{field_content}` \n  " 
+            f"of type `{type(field_content).__name__}` is the content for a multimodal_combination."
+            f"It CAN NOT be a `non_tensor_field`. Remove this field from `non_tensor_field` or"
+            f"add them as normal fields to fix this problem."
+        )
+    return True
+
+
 def validate_mappings_object(mappings_object: dict):
     """validates the mappings object.
     Returns
@@ -386,79 +460,4 @@
         raise InvalidArgError(
             f"Error validating multimodal combination object. Reason: \n{str(e)}"
             f"\nRead about the mappings object here: https://docs.marqo.ai/0.0.15/API-Reference/mappings/"
-        )
-=======
-def validate_dict(field: str, field_content: typing.Dict, is_non_tensor_field: bool, mappings:dict):
-    '''
-
-    Args:
-        field: the field name
-        field_content: the field when it is a dict, especially used for multimodal tensor combination field
-        is_non_tensor_field: for multimodal tensor combination field, this should be True
-        mappings: a dictionary to help validate the object field content
-
-    Returns:
-        True or raise an error
-    '''
-    if mappings is None:
-        raise InvalidArgError(
-            f"The field `{field}` contains a dictionary field content `{field_content}`."
-            f"However, the parameter `mappings` is {mappings}. Dictionary field contents are not supported in"
-            f"Marqo unless `mappings` is provided. Please change the type of field."
-            f"If you aim to use dictionary filed content as a special field,"
-            f"please check `https://docs.marqo.ai/0.0.15/` for more info.")
-
-    if field not in mappings:
-        raise InvalidArgError(
-            f"The field `{field}` contains a dictionary field content `{field_content}`."
-            f"However, this field `{field}` is not in the add_document parameter mappings `{mappings}`, which is not supported."
-            f"Please change the type of your field content."
-            f"If you aim to use dictionary filed content as a special field,"
-            f"please check `https://docs.marqo.ai/0.0.15/` for more info.")
-
-    if mappings[field]["type"] == "multimodal_combination":
-        validate_multimodal_combination(field_content, is_non_tensor_field, mappings[field])
-
-
-def validate_multimodal_combination(field_content, is_non_tensor_field, field_mapping):
-    '''
-
-    Args:
-        field_content: the field content
-        is_non_tensor_field: whether this is a non-tensor-field
-        field_mapping: the mapping to help validate this field content
-
-    Returns:
-
-    '''
-    if len(field_content) < 2:
-        raise InvalidArgError(
-            f"The multimodal_combination_field `{field_content}` is a dictonary will less than 2 fields. "
-            f"This is not a valid format of field content."
-            f"If you aim to use multimodal_combination, it must contain at least 2 fields. "
-            f"please check `https://docs.marqo.ai/0.0.15/` for more info.")
-
-
-    for key, value in field_content.items():
-        if not ((type(key) in constants.ALLOWED_MULTIMODAL_FIELD_TYPES) and (type(value) in constants.ALLOWED_MULTIMODAL_FIELD_TYPES)):
-            raise InvalidArgError(
-                f"Multimodal-combination field content `{key}:{value}` \n  "
-                f"of type `{type(key).__name__} : {type(value).__name__}` is not of valid content type (one of {constants.ALLOWED_MULTIMODAL_FIELD_TYPES})."
-            )
-
-        if not key in field_mapping["weights"]:
-            raise InvalidArgError(
-                f"Multimodal-combination field content `{key}:{value}` \n  "
-                f"is not in the multimodal_field mappings weights `{field_mapping['weights']}`. Each sub_field requires a weights."
-                f"Please add the `{key}` to the mappings.")
-
-
-    if is_non_tensor_field:
-        raise InvalidArgError(
-            f"Field content `{field_content}` \n  " 
-            f"of type `{type(field_content).__name__}` is the content for a multimodal_combination."
-            f"It CAN NOT be a `non_tensor_field`. Remove this field from `non_tensor_field` or"
-            f"add them as normal fields to fix this problem."
-        )
-    return True
->>>>>>> ca64af81
+        )