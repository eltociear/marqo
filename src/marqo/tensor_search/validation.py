from enum import Enum
import jsonschema
import json
import typing
from typing import Any, Container, Dict, Iterable, List, Optional, Tuple, Type, Sequence, Union

from marqo.config import Config
from marqo.tensor_search import constants
from marqo.tensor_search import enums, utils
from marqo.errors import (
    MarqoError, InvalidFieldNameError, InvalidArgError, InternalError,
    InvalidDocumentIdError, DocTooLargeError, InvalidIndexNameError,
    IllegalRequestedDocCount)
from marqo.tensor_search.enums import TensorField, SearchMethod
from marqo.tensor_search import constants
from marqo.tensor_search.models.search import SearchContext

from marqo.tensor_search.models.delete_docs_objects import MqDeleteDocsRequest
from marqo.tensor_search.models.settings_object import settings_schema
from marqo.tensor_search.models.mappings_object import mappings_schema, multimodal_combination_schema


def validate_query(q: Union[dict, str], search_method: Union[str, SearchMethod]):
    """
    Returns q if an error is not raised"""
    usage_ref = "\nSee query reference here: https://docs.marqo.ai/0.0.13/API-Reference/search/#query-q"
    if isinstance(q, dict):
        if search_method.upper() != SearchMethod.TENSOR:
            raise InvalidArgError(
                'Multi-query search is currently only supported for search_method="TENSOR" '
                f"\nReceived search_method `{search_method}`. {usage_ref}")
        if not len(q):
            raise InvalidArgError(
                "Multi-query search requires at least one query! Received empty dictionary. "
                f"{usage_ref}"
            )
        for k, v in q.items():
            base_invalid_kv_message = "Multi queries dictionaries must be <string>:<float> pairs. "
            if not isinstance(k, str):
                raise InvalidArgError(
                    f"{base_invalid_kv_message}Found key of type `{type(k)}` instead of string. Key=`{k}`"
                    f"{usage_ref}"
                )
            if not isinstance(v, (int, float)):
                raise InvalidArgError(
                    f"{base_invalid_kv_message}Found value of type `{type(v)}` instead of float. Value=`{v}`"
                    f" {usage_ref}"
                )
    elif not isinstance(q, str):
        raise InvalidArgError(
            f"q must be a string or dict! Received q of type `{type(q)}`. "
            f"\nq=`{q}`"
            f"{usage_ref}"
        )
    return q


def validate_bulk_query_input(q: 'BulkSearchQueryEntity') -> Optional[MarqoError]:
    if q.limit <= 0:
        return IllegalRequestedDocCount("search result limit must be greater than 0!")
    if q.offset < 0:
        return IllegalRequestedDocCount("search result offset cannot be less than 0!")

    # validate query
    validate_query(q=q.q, search_method=q.searchMethod)
    try:
        validate_searchable_attributes(searchable_attributes=q.searchableAttributes, search_method=q.searchMethod)
    except Exception as e:
        return e

    validate_context(context=q.context, query=q.q, search_method=q.searchMethod)
    
    # Validate result_count + offset <= int(max_docs_limit)
    max_docs_limit = utils.read_env_vars_and_defaults(enums.EnvVars.MARQO_MAX_RETRIEVABLE_DOCS)
    check_upper = True if max_docs_limit is None else q.limit + q.offset <= int(max_docs_limit)
    if not check_upper:
        raise IllegalRequestedDocCount(
            f"The search result limit + offset must be less than or equal to the MARQO_MAX_RETRIEVABLE_DOCS limit of"
            f"[{max_docs_limit}]. Marqo received search result limit of `{q.limit}` and offset of `{q.offset}`."
        )

    validate_boost(boost=q.boost, search_method=q.searchMethod)
    if q.searchableAttributes is not None:
        if not isinstance(q.searchableAttributes, (List, Tuple)):
            raise InvalidArgError("searchableAttributes must be a sequence!")
        [validate_field_name(attribute) for attribute in q.searchableAttributes]
    if q.attributesToRetrieve is not None:
        if not isinstance(q.attributesToRetrieve, (List, Tuple)):
            raise InvalidArgError("attributesToRetrieve must be a sequence!")
        [validate_field_name(attribute) for attribute in q.attributesToRetrieve]

    return None

def validate_searchable_attributes(searchable_attributes: Optional[List[str]], search_method: SearchMethod):
    """Validate the searchable_attributes of an operation is not above the maximum number of attributes allowed.
    
    NOTE: There is only a maximum number of searchable attributes allowed for tensor search methods.

    """
    if search_method != SearchMethod.TENSOR:
        return

    maximum_searchable_attributes: Optional[str] = utils.read_env_vars_and_defaults(enums.EnvVars.MARQO_MAX_SEARCHABLE_TENSOR_ATTRIBUTES)
    if maximum_searchable_attributes is None:
        return 

    if searchable_attributes is None:
        raise InvalidArgError(
            f"No searchable_attributes provided, but environment variable `MARQO_MAX_SEARCHABLE_TENSOR_ATTRIBUTES` is set."
        )

    if len(searchable_attributes) > int(maximum_searchable_attributes):
        raise InvalidArgError(
            f"Maximum searchable attributes (set via `MARQO_MAX_SEARCHABLE_TENSOR_ATTRIBUTES`) for tensor search is {maximum_searchable_attributes}, received {len(searchable_attributes)}."
        )
    

def validate_str_against_enum(value: Any, enum_class: Type[Enum], case_sensitive: bool = True):
    """Checks whether a value is found as the value of a str attribute of the
     given enum_class.

    Returns value if an error is not raised.
    """

    if case_sensitive:
        enum_values = set(item.value for item in enum_class)
        to_test_value = value
    else:
        enum_values = set(item.value.upper() for item in enum_class)
        to_test_value = value.upper()

    if to_test_value not in enum_values:
        raise ValueError(f"{value} is not a valid {enum_class.__name__}")
    return value


def list_contains_only_strings(field_content: List) -> bool:
    return all(isinstance(s, str) for s in field_content)


def validate_list(field_content: List, is_non_tensor_field: bool):
    if type(field_content) is list and not list_contains_only_strings(field_content):
        # if the field content is a list, it should only contain strings.
        raise InvalidArgError(
            f"Field content `{field_content}` \n"
            f"of type `{type(field_content).__name__}` is not of valid content type!"
            f"Lists can only contain strings."
        )
    if not is_non_tensor_field:
        raise InvalidArgError(
            f"Field content `{field_content}` \n"
            f"of type `{type(field_content).__name__}` is not of valid content."
            f"Lists can only be non_tensor fields."
        )
    return True


def validate_field_content(field_content: Any, is_non_tensor_field: bool) -> Any:
    """
    field: the field name of the field content. we need this to passed to validate_dict
    Returns
        field_content, if it is valid

    Raises:
        InvalidArgError if field_content is not acceptable
    """
    if type(field_content) in constants.ALLOWED_CUSTOMER_FIELD_TYPES:
        if isinstance(field_content, list):
            validate_list(field_content, is_non_tensor_field)
        elif isinstance(field_content, dict):
            # We will be validating the dictionaries in a separate call.
            return field_content
        return field_content
    else:
        raise InvalidArgError(
            f"Field content `{field_content}` \n"
            f"of type `{type(field_content).__name__}` is not of valid content type!"
            f"Allowed content types: {[ty.__name__ for ty in constants.ALLOWED_CUSTOMER_FIELD_TYPES]}"
        )

def validate_context(context: Optional[SearchContext], search_method: SearchMethod, query: Union[str, Dict[str, Any]]): 
    """Validate the SearchContext.
<<<<<<< HEAD

    'validate_context' ensures that if the context is provided for a tensor search
    operation, the query must be a dictionary (not a str). 'context' 
    structure is validated internally.
    
    """
    if context is not None and search_method is SearchMethod.TENSOR and isinstance(query, str):
        raise InvalidArgError(
            f"Marqo received a query = `{query}` with type =`{type(query).__name__}` "
            f"and a parameter `context`.\n" # do not return true {context} here as it might be huge.
            f"This is not supported as the context only works when the query is a dictionary."
            f"If you aim to search with your custom vectors, reformat the query as a dictionary.\n"
            f"Please check `https://docs.marqo.ai/0.0.16/API-Reference/search/#context` for more information."
        )


=======

    'validate_context' ensures that if the context is provided for a tensor search
    operation, the query must be a dictionary (not a str). 'context' 
    structure is validated internally.
    
    """
    if context is not None and search_method is SearchMethod.TENSOR and isinstance(query, str):
        raise InvalidArgError(
            f"Marqo received a query = `{query}` with type =`{type(query).__name__}` "
            f"and a parameter `context`.\n" # do not return true {context} here as it might be huge.
            f"This is not supported as the context only works when the query is a dictionary."
            f"If you aim to search with your custom vectors, reformat the query as a dictionary.\n"
            f"Please check `https://docs.marqo.ai/0.0.16/API-Reference/search/#context` for more information."
        )


>>>>>>> 4d449a1f
def validate_boost(boost: Dict, search_method: Union[str, SearchMethod]):
    if boost is not None:
        further_info_message = ("\nRead about boost usage here: "
                                "https://docs.marqo.ai/0.0.13/API-Reference/search/#boost")
        for boost_attr in boost:
            try:
                validate_field_name(boost_attr)
            except InvalidFieldNameError as e:
                raise InvalidFieldNameError(f"Invalid boost dictionary. {e.message} {further_info_message}")
        if search_method != SearchMethod.TENSOR:
            # to be removed if boosting is implemented for lexical
            raise InvalidArgError(
                f'Boosting is only supported for search_method="TENSOR". '
                f'Received search_method={search_method}'
                f'{further_info_message}'
            )
        if not isinstance(boost, dict):
            raise InvalidArgError(
                f'Boost must be a dictionary. Instead received boost of value `{boost}`'
                f'{further_info_message}'
            )
        for k, v in boost.items():
            base_invalid_kv_message = (
                "Boost dictionaries have structure <attribute (string)>: <[weight (float), bias (float)]>\n")
            if not isinstance(k, str):
                raise InvalidArgError(
                    f'{base_invalid_kv_message}Found key of type `{type(k)}` instead of string. Key=`{k}`'
                    f"{further_info_message}"
                )
            if not isinstance(v, Sequence):
                raise InvalidArgError(
                    f'{base_invalid_kv_message}Found value of type `{type(v)}` instead of Array. Value=`{v}`'
                    f"{further_info_message}"
                )
            if len(v) not in [1, 2]:
                raise InvalidArgError(
                    f'{base_invalid_kv_message}An attribute boost must have a weight float and optional bias float. '
                    f'Instead received invalid boost `{v}`'
                    f"{further_info_message}"
                )
            for wb in v:
                if not isinstance(wb, (int, float)):
                    raise InvalidArgError(
                        f'{base_invalid_kv_message}An attribute boost must have a weight float and optional bias float. '
                        f'Instead received boost `{v}` with invalid member `{wb}` of type {type(wb)} '
                        f"{further_info_message}"
                    )
    return boost


def validate_field_name(field_name) -> str:
    """TODO:
        - length (remember the vector name will have the vector_prefix added to the front of field_name)
        - consider blanket "no double names starting with double underscore..."
    Args:
        field_name:

    returns field_name, if all validations pass

    Raises:
        InvalidFieldNameError
    """
    if not field_name:
        raise InvalidFieldNameError("field name can't be empty! ")
    if not isinstance(field_name, str):
        raise InvalidFieldNameError("field name must be str!")
    if field_name.startswith(enums.TensorField.vector_prefix):
        raise InvalidFieldNameError(F"can't start field name with protected prefix {enums.TensorField.vector_prefix}."
                                    F" Error raised for field name: {field_name}")
    if field_name.startswith(enums.TensorField.chunks):
        raise InvalidFieldNameError(F"can't name field with protected field name {enums.TensorField.chunks}."
                                    F" Error raised for field name: {field_name}")
    char_validation = [(c, c not in constants.ILLEGAL_CUSTOMER_FIELD_NAME_CHARS)
                       for c in field_name]
    char_validation_failures = [c for c in char_validation if not c[1]]
    if char_validation_failures:
        raise InvalidFieldNameError(F"Illegal character '{char_validation_failures[0][0]}' "
                                    F"detected in field name {field_name}")
    if field_name not in enums.TensorField.__dict__.values():
        return field_name
    else:
        raise InvalidFieldNameError(f"field name can't be a protected field. Please rename this field: {field_name}")


<<<<<<< HEAD
=======
def validate_doc(doc: Dict) -> dict:
    """
    Args:
        doc: a document indexed by the client

    Raises:
        errors.InvalidArgError

    Returns
        doc if all validations pass
    """
    if not isinstance(doc, dict):
        raise InvalidArgError("Docs must be dicts")

    if len(doc) <= 0:
        raise InvalidArgError("Can't index an empty dict.")

    max_doc_size = utils.read_env_vars_and_defaults(var=enums.EnvVars.MARQO_MAX_DOC_BYTES)
    if max_doc_size is not None:
        try:
            serialized = json.dumps(doc)
        except TypeError as e:
            raise InvalidArgError(f"Unable to index document: it is not serializable! Document: `{doc}` ")
        if len(serialized) > int(max_doc_size):
            maybe_id = f" _id:`{doc['_id']}`" if '_id' in doc else ''
            raise DocTooLargeError(
                f"Document{maybe_id} with length `{len(serialized)}` exceeds "
                f"the allowed document size limit of [{max_doc_size}]."
            )
    return doc


>>>>>>> 4d449a1f
def validate_vector_name(name: str):
    """Checks that the vector name is valid.
    It should have the form __vector_{customer field name}

    Raises:
        errors.InternalError, as vector names are an internal concern and
            should be hidden from the end user
    """
    if not isinstance(name, str):
        raise InternalError(F"vector name must be str! Found type {type(name)} for {name}")
    if not name:
        raise InternalError("vector name can't be empty! ")

    if not name.startswith(enums.TensorField.vector_prefix):
        raise InternalError(
            f"Names of vectors must begin "
            f"with the vector prefix ({enums.TensorField.vector_prefix})! \n"
            f"The name of the vector that raised the error: {name}")
    without_prefix = name.replace(enums.TensorField.vector_prefix, '', 1)
    if not without_prefix:
        raise InternalError(
            f"Vector name without prefix cannot be empty. "
            f"The name of the vector that raised the error: {name}"
        )
    if without_prefix in enums.TensorField.__dict__.values():
        raise InternalError(
            f"Vector name without vector prefix can't be a protected name."
            f"The name of the vector that raised the error: {name}"
        )
    if without_prefix == '_id':
        raise InternalError(
            f"Vector name without vector prefix can't be a protected name."
            f"The name of the vector that raised the error: {name}"
        )
    return name


def validate_searchable_vector_props(existing_vector_properties: Container[str],
                                     subset_vector_properties: Iterable[str]) -> Iterable[str]:
    """Validates that the a subset of vector properties is indeed a subset.

    Args:
        existing_vector_properties: assumes that each name begins with the vector prefix
        subset_vector_properties: assumes that each name begins with the vector prefix

    Returns:
        subset_vector_properties if validation has passed
    Raises
        S2Search error in case where subset_vector_properties isn't a subset of
        existing_vector_properties

    """
    for subset_vec in subset_vector_properties:
        if subset_vec not in existing_vector_properties:
            raise MarqoError(f"Searchable attribute '{subset_vec.replace(TensorField.vector_prefix, '')}' "
                             f"not found in index.")
    return subset_vector_properties


def validate_id(_id: str):
    """Validates that an _id is ok

    Args:
        _id: to be validated

    Returns:
        _id, if it is acceptable
    """
    if not isinstance(_id, str):
        raise InvalidDocumentIdError(
            "Document _id must be a string type! "
            f"Received _id {_id} of type `{type(_id).__name__}`")
    if not _id:
        raise InvalidDocumentIdError("Document ID must can't be empty")
    return _id


def validate_index_name(name: str) -> str:
    """Validates the index name.

    Args:
        name: the name of the index

    Returns:
        name, if no errors have been raised.

    Raises
        InvalidIndexNameError
    """
    if name in constants.INDEX_NAMES_TO_IGNORE:
        raise InvalidIndexNameError(
            f"Index name `{name}` conflicts with a protected name. "
            f"Please chose a different name for your index.")
    if any([name.startswith(protected_prefix) for protected_prefix in constants.INDEX_NAME_PREFIXES_TO_IGNORE]):
        raise InvalidIndexNameError(
            f"Index name `{name}` starts with a protected prefix. "
            f"Please chose a different name for your index.")
    return name


def validate_settings_object(settings_object):
    """validates index settings.
    Returns
        The given index settings if validation has passed

    Raises an InvalidArgError if the settings object is badly formatted
    """
    try:
        jsonschema.validate(instance=settings_object, schema=settings_schema)
        return settings_object
    except jsonschema.ValidationError as e:
        raise InvalidArgError(
            f"Error validating index settings object. Reason: \n{str(e)}"
            f"\nRead about the index settings object here: https://docs.marqo.ai/0.0.13/API-Reference/indexes/#body"
        )


def validate_dict(field: str, field_content: Dict, is_non_tensor_field: bool, mappings: Dict):
    '''

    Args:
        field: the field name
        field_content: the field when it is a dict, especially used for multimodal tensor combination field
        is_non_tensor_field: for multimodal tensor combination field, this should be True
        mappings: a dictionary to help validate the object field content

    Returns:
        True or raise an error
    '''
    if mappings is None:
        raise InvalidArgError(
            f"The field `{field}` contains a dictionary field content `{field_content}`."
            f"However, the parameter `mappings` is {mappings}. Dictionary field contents are not supported in"
            f"Marqo unless `mappings` is provided. Please change the type of field."
            f"If you aim to use dictionary filed content as a special field,"
            f"please check `https://docs.marqo.ai/0.0.15/Advanced-Usage/document_fields/#multimodal-combination-object` for more info.")

    if field not in mappings:
        raise InvalidArgError(
            f"The field `{field}` contains a dictionary field content `{field_content}`."
            f"However, this field `{field}` is not in the add_document parameter mappings `{mappings}`, which is not supported."
            f"Please change the type of your field content."
            f"If you aim to use dictionary filed content as a special field,"
            f"please check `https://docs.marqo.ai/0.0.15/Advanced-Usage/document_fields/#multimodal-combination-object` for more info.")

    if mappings[field]["type"] == "multimodal_combination":
        validate_multimodal_combination(field_content, is_non_tensor_field, mappings[field])

    return field_content


def validate_multimodal_combination(field_content, is_non_tensor_field, field_mapping):
    '''

    Args:
        field_content: the field content
        is_non_tensor_field: whether this is a non-tensor-field
        field_mapping: the mapping to help validate this field content

    Returns:

    '''
    if len(field_content) < 1:
        raise InvalidArgError(
            f"The multimodal_combination_field `{field_content}` is an empty dictionary. "
            f"This is not a valid format of field content."
            f"If you aim to use multimodal_combination, it must contain at least 1 field. "
            f"please check `https://docs.marqo.ai/0.0.15/Advanced-Usage/document_fields/#multimodal-combination-object` for more info.")

    for key, value in field_content.items():
        if not ((type(key) in constants.ALLOWED_MULTIMODAL_FIELD_TYPES) and (
                type(value) in constants.ALLOWED_MULTIMODAL_FIELD_TYPES)):
            raise InvalidArgError(
                f"Multimodal-combination field content `{key}:{value}` \n  "
                f"of type `{type(key).__name__} : {type(value).__name__}` is not of valid content type (one of {constants.ALLOWED_MULTIMODAL_FIELD_TYPES})."
            )

        if not key in field_mapping["weights"]:
            raise InvalidArgError(
                f"Multimodal-combination field content `{key}:{value}` \n  "
                f"is not in the multimodal_field mappings weights `{field_mapping['weights']}`. Each sub_field requires a weights."
                f"Please add the `{key}` to the mappings."
                f"please check `https://docs.marqo.ai/0.0.15/Advanced-Usage/document_fields/#multimodal-combination-object` for more info.")

    if is_non_tensor_field:
        raise InvalidArgError(
            f"Field content `{field_content}` \n  "
            f"of type `{type(field_content).__name__}` is the content for a multimodal_combination."
            f"It CANNOT be a `non_tensor_field`. Remove this field from `non_tensor_field` or"
            f"add them as normal fields to fix this problem."
        )
    return True

<<<<<<< HEAD
=======
def validate_mappings_object(mappings_object: Dict):
    """validates the mappings object.
    Returns
        The given mappings object if validation has passed

    Raises an InvalidArgError if the settings object is badly formatted
    """
    try:
        jsonschema.validate(instance=mappings_object, schema=mappings_schema)
        for field_name, config in mappings_object.items():
            if config["type"] == enums.MappingsObjectType.multimodal_combination:
                validate_multimodal_combination_object(config)
        return mappings_object
    except jsonschema.ValidationError as e:
        raise InvalidArgError(
            f"Error validating mappings object. Reason: \n{str(e)}"
            f"\nRead about the mappings object here: https://docs.marqo.ai/0.0.15/API-Reference/mappings/"
        )


def validate_multimodal_combination_object(multimodal_mappings: Dict):
    """Validates the multimodal mappings object

    Args:
        multimodal_mappings:

    Returns:
        The original object, if it passes validation
    Raises InvalidArgError if the object is badly formatted
    """
    try:
        jsonschema.validate(instance=multimodal_mappings, schema=multimodal_combination_schema)
        return multimodal_mappings
    except jsonschema.ValidationError as e:
        raise InvalidArgError(
            f"Error validating multimodal combination object. Reason: \n{str(e)}"
            f"\nRead about the mappings object here: https://docs.marqo.ai/0.0.15/API-Reference/mappings/"
        )


def validate_mappings(mappings: Dict):
    '''
    Args:
        mappings:  a dictionary to help handle object content field
    Returns:
    '''
    for field, field_mapping in mappings.items():
        validate_field_name(field)
        if field_mapping["type"] not in constants.MARQO_OBJECT_TYPES:
            raise InvalidArgError(
                f"The type `{field_mapping['type']}` in mappings for filed `{field}` is not supported."
                f"Please check the type of your mappings."
                f"Supported mappings can be found in `https://docs.marqo.ai/0.0.15/API-Reference/mappings/`."
            )
        if field_mapping["type"] == "multimodal_combination":
            validate_multimodal_combination_mapping(field_mapping)

    return True


def validate_multimodal_combination_mapping(field_mapping: Dict):
    if "weights" not in field_mapping:
        raise InvalidArgError(
            f"The multimodal_combination mapping `{field_mapping}` does not contain `weights`"
            f"Please check `https://docs.marqo.ai/0.0.15/Advanced-Usage/document_fields/#multimodal-combination-object` for more info."
        )

    for child_field, weight in field_mapping["weights"].items():
        if type(child_field) not in constants.ALLOWED_MULTIMODAL_FIELD_TYPES:
            raise InvalidArgError(
                f"The multimodal_combination mapping `{field_mapping}` has an invalid child_field `{child_field}` of type `{type(child_field).__name__}`."
                f"In multimodal_combination fields, it must be a string."
                f"Please check `https://docs.marqo.ai/0.0.15/Advanced-Usage/document_fields/#multimodal-combination-object` for more info."
            )

        if not isinstance(weight, (float, int)):
            raise InvalidArgError(
                f"The multimodal_combination mapping `{field_mapping}` has an invalid weight `{weight}` of type `{type(weight).__name__}`."
                f"In multimodal_combination fields, weight must be an int or float."
                f"Please check `https://docs.marqo.ai/0.0.15/Advanced-Usage/document_fields/#multimodal-combination-object` for more info."
            )

>>>>>>> 4d449a1f
def validate_delete_docs_request(delete_request: MqDeleteDocsRequest, max_delete_docs_count: int):
    """Validates a delete docs request from the user.

    Args:
        delete_request: A deletion request from the user
        max_delete_docs_count: the maximum allowed docs to delete. Should be
            set by the env var MARQO_MAX_DELETE_DOCS_COUNT
    Returns:
        del_request, if nothing is raised
    """
    if not isinstance(delete_request, MqDeleteDocsRequest):
        raise RuntimeError("Deletion request must be a MqDeleteDocsRequest object")

    if not isinstance(max_delete_docs_count, int):
        raise RuntimeError("max_delete_docs_count must be an int!")

    if not delete_request.document_ids:
        # TODO: refactor doc_ids to use the correct API parameter name (documentIds)
        raise InvalidDocumentIdError("doc_ids can't be empty!")

    if not isinstance(delete_request.document_ids, Sequence) or isinstance(delete_request.document_ids, str):
        raise InvalidArgError("documentIds param must be an array of strings.")

    if (len(delete_request.document_ids) > max_delete_docs_count) and max_delete_docs_count is not None:
        raise InvalidArgError(
            f"The number of documentIds to delete `{len(delete_request.document_ids)}` is "
            f"greater than the limit `{max_delete_docs_count}` set by the env var "
            f"`{enums.EnvVars.MARQO_MAX_DELETE_DOCS_COUNT}`. ")

    for _id in delete_request.document_ids:
        validate_id(_id)

    return delete_request
<|MERGE_RESOLUTION|>--- conflicted
+++ resolved
@@ -180,7 +180,6 @@
 
 def validate_context(context: Optional[SearchContext], search_method: SearchMethod, query: Union[str, Dict[str, Any]]): 
     """Validate the SearchContext.
-<<<<<<< HEAD
 
     'validate_context' ensures that if the context is provided for a tensor search
     operation, the query must be a dictionary (not a str). 'context' 
@@ -196,25 +195,6 @@
             f"Please check `https://docs.marqo.ai/0.0.16/API-Reference/search/#context` for more information."
         )
 
-
-=======
-
-    'validate_context' ensures that if the context is provided for a tensor search
-    operation, the query must be a dictionary (not a str). 'context' 
-    structure is validated internally.
-    
-    """
-    if context is not None and search_method is SearchMethod.TENSOR and isinstance(query, str):
-        raise InvalidArgError(
-            f"Marqo received a query = `{query}` with type =`{type(query).__name__}` "
-            f"and a parameter `context`.\n" # do not return true {context} here as it might be huge.
-            f"This is not supported as the context only works when the query is a dictionary."
-            f"If you aim to search with your custom vectors, reformat the query as a dictionary.\n"
-            f"Please check `https://docs.marqo.ai/0.0.16/API-Reference/search/#context` for more information."
-        )
-
-
->>>>>>> 4d449a1f
 def validate_boost(boost: Dict, search_method: Union[str, SearchMethod]):
     if boost is not None:
         further_info_message = ("\nRead about boost usage here: "
@@ -298,42 +278,6 @@
     else:
         raise InvalidFieldNameError(f"field name can't be a protected field. Please rename this field: {field_name}")
 
-
-<<<<<<< HEAD
-=======
-def validate_doc(doc: Dict) -> dict:
-    """
-    Args:
-        doc: a document indexed by the client
-
-    Raises:
-        errors.InvalidArgError
-
-    Returns
-        doc if all validations pass
-    """
-    if not isinstance(doc, dict):
-        raise InvalidArgError("Docs must be dicts")
-
-    if len(doc) <= 0:
-        raise InvalidArgError("Can't index an empty dict.")
-
-    max_doc_size = utils.read_env_vars_and_defaults(var=enums.EnvVars.MARQO_MAX_DOC_BYTES)
-    if max_doc_size is not None:
-        try:
-            serialized = json.dumps(doc)
-        except TypeError as e:
-            raise InvalidArgError(f"Unable to index document: it is not serializable! Document: `{doc}` ")
-        if len(serialized) > int(max_doc_size):
-            maybe_id = f" _id:`{doc['_id']}`" if '_id' in doc else ''
-            raise DocTooLargeError(
-                f"Document{maybe_id} with length `{len(serialized)}` exceeds "
-                f"the allowed document size limit of [{max_doc_size}]."
-            )
-    return doc
-
-
->>>>>>> 4d449a1f
 def validate_vector_name(name: str):
     """Checks that the vector name is valid.
     It should have the form __vector_{customer field name}
@@ -527,91 +471,7 @@
         )
     return True
 
-<<<<<<< HEAD
-=======
-def validate_mappings_object(mappings_object: Dict):
-    """validates the mappings object.
-    Returns
-        The given mappings object if validation has passed
-
-    Raises an InvalidArgError if the settings object is badly formatted
-    """
-    try:
-        jsonschema.validate(instance=mappings_object, schema=mappings_schema)
-        for field_name, config in mappings_object.items():
-            if config["type"] == enums.MappingsObjectType.multimodal_combination:
-                validate_multimodal_combination_object(config)
-        return mappings_object
-    except jsonschema.ValidationError as e:
-        raise InvalidArgError(
-            f"Error validating mappings object. Reason: \n{str(e)}"
-            f"\nRead about the mappings object here: https://docs.marqo.ai/0.0.15/API-Reference/mappings/"
-        )
-
-
-def validate_multimodal_combination_object(multimodal_mappings: Dict):
-    """Validates the multimodal mappings object
-
-    Args:
-        multimodal_mappings:
-
-    Returns:
-        The original object, if it passes validation
-    Raises InvalidArgError if the object is badly formatted
-    """
-    try:
-        jsonschema.validate(instance=multimodal_mappings, schema=multimodal_combination_schema)
-        return multimodal_mappings
-    except jsonschema.ValidationError as e:
-        raise InvalidArgError(
-            f"Error validating multimodal combination object. Reason: \n{str(e)}"
-            f"\nRead about the mappings object here: https://docs.marqo.ai/0.0.15/API-Reference/mappings/"
-        )
-
-
-def validate_mappings(mappings: Dict):
-    '''
-    Args:
-        mappings:  a dictionary to help handle object content field
-    Returns:
-    '''
-    for field, field_mapping in mappings.items():
-        validate_field_name(field)
-        if field_mapping["type"] not in constants.MARQO_OBJECT_TYPES:
-            raise InvalidArgError(
-                f"The type `{field_mapping['type']}` in mappings for filed `{field}` is not supported."
-                f"Please check the type of your mappings."
-                f"Supported mappings can be found in `https://docs.marqo.ai/0.0.15/API-Reference/mappings/`."
-            )
-        if field_mapping["type"] == "multimodal_combination":
-            validate_multimodal_combination_mapping(field_mapping)
-
-    return True
-
-
-def validate_multimodal_combination_mapping(field_mapping: Dict):
-    if "weights" not in field_mapping:
-        raise InvalidArgError(
-            f"The multimodal_combination mapping `{field_mapping}` does not contain `weights`"
-            f"Please check `https://docs.marqo.ai/0.0.15/Advanced-Usage/document_fields/#multimodal-combination-object` for more info."
-        )
-
-    for child_field, weight in field_mapping["weights"].items():
-        if type(child_field) not in constants.ALLOWED_MULTIMODAL_FIELD_TYPES:
-            raise InvalidArgError(
-                f"The multimodal_combination mapping `{field_mapping}` has an invalid child_field `{child_field}` of type `{type(child_field).__name__}`."
-                f"In multimodal_combination fields, it must be a string."
-                f"Please check `https://docs.marqo.ai/0.0.15/Advanced-Usage/document_fields/#multimodal-combination-object` for more info."
-            )
-
-        if not isinstance(weight, (float, int)):
-            raise InvalidArgError(
-                f"The multimodal_combination mapping `{field_mapping}` has an invalid weight `{weight}` of type `{type(weight).__name__}`."
-                f"In multimodal_combination fields, weight must be an int or float."
-                f"Please check `https://docs.marqo.ai/0.0.15/Advanced-Usage/document_fields/#multimodal-combination-object` for more info."
-            )
-
->>>>>>> 4d449a1f
+
 def validate_delete_docs_request(delete_request: MqDeleteDocsRequest, max_delete_docs_count: int):
     """Validates a delete docs request from the user.
 
