from enum import Enum
import jsonschema
import json
from typing import Any, Container, Dict, Iterable, List, Optional, Tuple, Type, Sequence, Union

from marqo.tensor_search import constants
from marqo.tensor_search import enums, utils
from marqo.errors import (
    MarqoError, InvalidFieldNameError, InvalidArgError, InternalError,
    InvalidDocumentIdError, DocTooLargeError, InvalidIndexNameError,
    IllegalRequestedDocCount)
from marqo.tensor_search.enums import TensorField, SearchMethod
from marqo.tensor_search import constants
from marqo.tensor_search.models.search import SearchContext

from marqo.tensor_search.models.delete_docs_objects import MqDeleteDocsRequest
from marqo.tensor_search.models.settings_object import settings_schema
from marqo.tensor_search.models.mappings_object import (
    mappings_schema, 
    multimodal_combination_mappings_schema,
    custom_vector_mappings_schema
)
from marqo.tensor_search.models.custom_vector_object import custom_vector_schema


def validate_query(q: Union[dict, str, None], search_method: Union[str, SearchMethod]):
    """
    Returns q if an error is not raised"""
    usage_ref = "\nSee query reference here: https://docs.marqo.ai/0.0.13/API-Reference/search/#query-q"
    if isinstance(q, dict):
        if search_method.upper() != SearchMethod.TENSOR:
            raise InvalidArgError(
                'Multi-query search is currently only supported for search_method="TENSOR" '
                f"\nReceived search_method `{search_method}`. {usage_ref}")
        if not len(q):
            raise InvalidArgError(
                "Multi-query search requires at least one query! Received empty dictionary. "
                f"{usage_ref}"
            )
        for k, v in q.items():
            base_invalid_kv_message = "Multi queries dictionaries must be <string>:<float> pairs. "
            if not isinstance(k, str):
                raise InvalidArgError(
                    f"{base_invalid_kv_message}Found key of type `{type(k)}` instead of string. Key=`{k}`"
                    f"{usage_ref}"
                )
            if not isinstance(v, (int, float)):
                raise InvalidArgError(
                    f"{base_invalid_kv_message}Found value of type `{type(v)}` instead of float. Value=`{v}`"
                    f" {usage_ref}"
                )
    elif q is None:
        pass
    elif not isinstance(q, str):
        raise InvalidArgError(
            f"q must be a string or dict! Received q of type `{type(q)}`. "
            f"\nq=`{q}`"
            f"{usage_ref}"
        )
    return q


def validate_bulk_query_input(q: 'BulkSearchQueryEntity') -> Optional[MarqoError]:
    if q.limit <= 0:
        return IllegalRequestedDocCount("search result limit must be greater than 0!")
    if q.offset < 0:
        return IllegalRequestedDocCount("search result offset cannot be less than 0!")

    # validate query
    validate_query(q=q.q, search_method=q.searchMethod)
    try:
        validate_searchable_attributes(searchable_attributes=q.searchableAttributes, search_method=q.searchMethod)
    except Exception as e:
        return e

    validate_context(context=q.context, query=q.q, search_method=q.searchMethod)
    
    # Validate result_count + offset <= int(max_docs_limit)
    max_docs_limit = utils.read_env_vars_and_defaults(enums.EnvVars.MARQO_MAX_RETRIEVABLE_DOCS)
    check_upper = True if max_docs_limit is None else q.limit + q.offset <= int(max_docs_limit)
    if not check_upper:
        raise IllegalRequestedDocCount(
            f"The search result limit + offset must be less than or equal to the MARQO_MAX_RETRIEVABLE_DOCS limit of"
            f"[{max_docs_limit}]. Marqo received search result limit of `{q.limit}` and offset of `{q.offset}`."
        )

    validate_boost(boost=q.boost, search_method=q.searchMethod)
    if q.searchableAttributes is not None:
        if not isinstance(q.searchableAttributes, (List, Tuple)):
            raise InvalidArgError("searchableAttributes must be a sequence!")
        [validate_field_name(attribute) for attribute in q.searchableAttributes]
    if q.attributesToRetrieve is not None:
        if not isinstance(q.attributesToRetrieve, (List, Tuple)):
            raise InvalidArgError("attributesToRetrieve must be a sequence!")
        [validate_field_name(attribute) for attribute in q.attributesToRetrieve]

    return None

def validate_searchable_attributes(searchable_attributes: Optional[List[str]], search_method: SearchMethod):
    """Validate the searchable_attributes of an operation is not above the maximum number of attributes allowed.
    
    NOTE: There is only a maximum number of searchable attributes allowed for tensor search methods.

    """
    if search_method != SearchMethod.TENSOR:
        return

    maximum_searchable_attributes: Optional[str] = utils.read_env_vars_and_defaults(enums.EnvVars.MARQO_MAX_SEARCHABLE_TENSOR_ATTRIBUTES)
    if maximum_searchable_attributes is None:
        return 

    if searchable_attributes is None:
        raise InvalidArgError(
            f"No searchable_attributes provided, but environment variable `MARQO_MAX_SEARCHABLE_TENSOR_ATTRIBUTES` is set."
        )

    if len(searchable_attributes) > int(maximum_searchable_attributes):
        raise InvalidArgError(
            f"Maximum searchable attributes (set via `MARQO_MAX_SEARCHABLE_TENSOR_ATTRIBUTES`) for tensor search is {maximum_searchable_attributes}, received {len(searchable_attributes)}."
        )
    

def validate_str_against_enum(value: Any, enum_class: Type[Enum], case_sensitive: bool = True):
    """Checks whether a value is found as the value of a str attribute of the
     given enum_class.

    Returns value if an error is not raised.
    """

    if case_sensitive:
        enum_values = set(item.value for item in enum_class)
        to_test_value = value
    else:
        enum_values = set(item.value.upper() for item in enum_class)
        to_test_value = value.upper()

    if to_test_value not in enum_values:
        raise ValueError(f"{value} is not a valid {enum_class.__name__}")
    return value


def list_contains_only_strings(field_content: List) -> bool:
    return all(isinstance(s, str) for s in field_content)


def validate_list(field_content: List, is_non_tensor_field: bool):
    if type(field_content) is list and not list_contains_only_strings(field_content):
        # if the field content is a list, it should only contain strings.
        raise InvalidArgError(
            f"Field content `{field_content}` \n"
            f"of type `{type(field_content).__name__}` is not of valid content type!"
            f"Lists can only contain strings."
        )
    if not is_non_tensor_field:
        raise InvalidArgError(
            f"Field content `{field_content}` \n"
            f"of type `{type(field_content).__name__}` is not of valid content."
            f"Lists can only be non_tensor fields."
        )
    return True


def validate_field_content(field_content: Any, is_non_tensor_field: bool) -> Any:
    """
    field: the field name of the field content. we need this to passed to validate_dict
    Returns
        field_content, if it is valid

    Raises:
        InvalidArgError if field_content is not acceptable
    """
    if type(field_content) in constants.ALLOWED_CUSTOMER_FIELD_TYPES:
        if isinstance(field_content, list):
            validate_list(field_content, is_non_tensor_field)
        elif isinstance(field_content, dict):
            # We will be validating the dictionaries in a separate call.
            return field_content
        return field_content
    else:
        raise InvalidArgError(
            f"Field content `{field_content}` \n"
            f"of type `{type(field_content).__name__}` is not of valid content type!"
            f"Allowed content types: {[ty.__name__ for ty in constants.ALLOWED_CUSTOMER_FIELD_TYPES]}"
        )

def validate_context(context: Optional[SearchContext], search_method: SearchMethod, query: Union[None, str, Dict[str, Any]]): 
    """Validate the SearchContext.

    'validate_context' ensures that if the context is provided for a tensor search
    operation, the query must be a dictionary (not a str) or None. 'context' 
    structure is validated internally.
    
    """
    if context is not None and search_method == SearchMethod.TENSOR and isinstance(query, str):
        raise InvalidArgError(
            f"Marqo received a query = `{query}` with type =`{type(query).__name__}` "
            f"and a parameter `context`.\n" # do not return true {context} here as it might be huge.
            f"This is not supported as the context only works when the query is a dictionary."
            f"If you aim to search with your custom vectors, reformat the query as a dictionary.\n"
            f"Please check `https://docs.marqo.ai/0.0.16/API-Reference/search/#context` for more information."
        )


def validate_boost(boost: Dict, search_method: Union[str, SearchMethod]):
    if boost is not None:
        further_info_message = ("\nRead about boost usage here: "
                                "https://docs.marqo.ai/0.0.13/API-Reference/search/#boost")
        for boost_attr in boost:
            try:
                validate_field_name(boost_attr)
            except InvalidFieldNameError as e:
                raise InvalidFieldNameError(f"Invalid boost dictionary. {e.message} {further_info_message}")
        if search_method != SearchMethod.TENSOR:
            # to be removed if boosting is implemented for lexical
            raise InvalidArgError(
                f'Boosting is only supported for search_method="TENSOR". '
                f'Received search_method={search_method}'
                f'{further_info_message}'
            )
        if not isinstance(boost, dict):
            raise InvalidArgError(
                f'Boost must be a dictionary. Instead received boost of value `{boost}`'
                f'{further_info_message}'
            )
        for k, v in boost.items():
            base_invalid_kv_message = (
                "Boost dictionaries have structure <attribute (string)>: <[weight (float), bias (float)]>\n")
            if not isinstance(k, str):
                raise InvalidArgError(
                    f'{base_invalid_kv_message}Found key of type `{type(k)}` instead of string. Key=`{k}`'
                    f"{further_info_message}"
                )
            if not isinstance(v, Sequence):
                raise InvalidArgError(
                    f'{base_invalid_kv_message}Found value of type `{type(v)}` instead of Array. Value=`{v}`'
                    f"{further_info_message}"
                )
            if len(v) not in [1, 2]:
                raise InvalidArgError(
                    f'{base_invalid_kv_message}An attribute boost must have a weight float and optional bias float. '
                    f'Instead received invalid boost `{v}`'
                    f"{further_info_message}"
                )
            for wb in v:
                if not isinstance(wb, (int, float)):
                    raise InvalidArgError(
                        f'{base_invalid_kv_message}An attribute boost must have a weight float and optional bias float. '
                        f'Instead received boost `{v}` with invalid member `{wb}` of type {type(wb)} '
                        f"{further_info_message}"
                    )
    return boost


def validate_field_name(field_name) -> str:
    """TODO:
        - length (remember the vector name will have the vector_prefix added to the front of field_name)
        - consider blanket "no double names starting with double underscore..."
    Args:
        field_name:

    returns field_name, if all validations pass

    Raises:
        InvalidFieldNameError
    """
    if not field_name:
        raise InvalidFieldNameError("field name can't be empty! ")
    if not isinstance(field_name, str):
        raise InvalidFieldNameError("field name must be str!")
    if field_name.startswith(enums.TensorField.vector_prefix):
        raise InvalidFieldNameError(F"can't start field name with protected prefix {enums.TensorField.vector_prefix}."
                                    F" Error raised for field name: {field_name}")
    if field_name.startswith(enums.TensorField.chunks):
        raise InvalidFieldNameError(F"can't name field with protected field name {enums.TensorField.chunks}."
                                    F" Error raised for field name: {field_name}")
    char_validation = [(c, c not in constants.ILLEGAL_CUSTOMER_FIELD_NAME_CHARS)
                       for c in field_name]
    char_validation_failures = [c for c in char_validation if not c[1]]
    if char_validation_failures:
        raise InvalidFieldNameError(F"Illegal character '{char_validation_failures[0][0]}' "
                                    F"detected in field name {field_name}")
    if field_name not in enums.TensorField.__dict__.values():
        return field_name
    else:
        raise InvalidFieldNameError(f"field name can't be a protected field. Please rename this field: {field_name}")


def validate_doc(doc: Dict) -> dict:
    """
    Args:
        doc: a document indexed by the client

    Raises:
        errors.InvalidArgError

    Returns
        doc if all validations pass
    """
    if not isinstance(doc, dict):
        raise InvalidArgError("Docs must be dicts")

    if len(doc) <= 0:
        raise InvalidArgError("Can't index an empty dict.")

    max_doc_size = utils.read_env_vars_and_defaults(var=enums.EnvVars.MARQO_MAX_DOC_BYTES)
    if max_doc_size is not None:
        try:
            serialized = json.dumps(doc)
        except TypeError as e:
            raise InvalidArgError(f"Unable to index document: it is not serializable! Document: `{doc}` ")
        if len(serialized) > int(max_doc_size):
            maybe_id = f" _id:`{doc['_id']}`" if '_id' in doc else ''
            raise DocTooLargeError(
                f"Document{maybe_id} with length `{len(serialized)}` exceeds "
                f"the allowed document size limit of [{max_doc_size}]."
            )
    return doc


def validate_vector_name(name: str):
    """Checks that the vector name is valid.
    It should have the form __vector_{customer field name}

    Raises:
        errors.InternalError, as vector names are an internal concern and
            should be hidden from the end user
    """
    if not isinstance(name, str):
        raise InternalError(F"vector name must be str! Found type {type(name)} for {name}")
    if not name:
        raise InternalError("vector name can't be empty! ")

    if not name.startswith(enums.TensorField.vector_prefix):
        raise InternalError(
            f"Names of vectors must begin "
            f"with the vector prefix ({enums.TensorField.vector_prefix})! \n"
            f"The name of the vector that raised the error: {name}")
    without_prefix = name.replace(enums.TensorField.vector_prefix, '', 1)
    if not without_prefix:
        raise InternalError(
            f"Vector name without prefix cannot be empty. "
            f"The name of the vector that raised the error: {name}"
        )
    if without_prefix in enums.TensorField.__dict__.values():
        raise InternalError(
            f"Vector name without vector prefix can't be a protected name."
            f"The name of the vector that raised the error: {name}"
        )
    if without_prefix == '_id':
        raise InternalError(
            f"Vector name without vector prefix can't be a protected name."
            f"The name of the vector that raised the error: {name}"
        )
    return name


def validate_searchable_vector_props(existing_vector_properties: Container[str],
                                     subset_vector_properties: Iterable[str]) -> Iterable[str]:
    """Validates that the a subset of vector properties is indeed a subset.

    Args:
        existing_vector_properties: assumes that each name begins with the vector prefix
        subset_vector_properties: assumes that each name begins with the vector prefix

    Returns:
        subset_vector_properties if validation has passed
    Raises
        S2Search error in case where subset_vector_properties isn't a subset of
        existing_vector_properties

    """
    for subset_vec in subset_vector_properties:
        if subset_vec not in existing_vector_properties:
            raise MarqoError(f"Searchable attribute '{subset_vec.replace(TensorField.vector_prefix, '')}' "
                             f"not found in index.")
    return subset_vector_properties


def validate_id(_id: str):
    """Validates that an _id is ok

    Args:
        _id: to be validated

    Returns:
        _id, if it is acceptable
    """
    if not isinstance(_id, str):
        raise InvalidDocumentIdError(
            "Document _id must be a string type! "
            f"Received _id {_id} of type `{type(_id).__name__}`")
    if not _id:
        raise InvalidDocumentIdError("Document ID must can't be empty")
    return _id


def validate_index_name(name: str) -> str:
    """Validates the index name.

    Args:
        name: the name of the index

    Returns:
        name, if no errors have been raised.

    Raises
        InvalidIndexNameError
    """
    if name in constants.INDEX_NAMES_TO_IGNORE:
        raise InvalidIndexNameError(
            f"Index name `{name}` conflicts with a protected name. "
            f"Please chose a different name for your index.")
    if any([name.startswith(protected_prefix) for protected_prefix in constants.INDEX_NAME_PREFIXES_TO_IGNORE]):
        raise InvalidIndexNameError(
            f"Index name `{name}` starts with a protected prefix. "
            f"Please chose a different name for your index.")
    return name


def validate_settings_object(settings_object):
    """validates index settings.
    Returns
        The given index settings if validation has passed

    Raises an InvalidArgError if the settings object is badly formatted
    """
    try:
        jsonschema.validate(instance=settings_object, schema=settings_schema)
        return settings_object
    except jsonschema.ValidationError as e:
        raise InvalidArgError(
            f"Error validating index settings object. Reason: \n{str(e)}"
            f"\nRead about the index settings object here: https://docs.marqo.ai/0.0.13/API-Reference/indexes/#body"
        )


def validate_dict(field: str, field_content: Dict, is_non_tensor_field: bool, mappings: Dict, index_model_dimensions: int = None):
    '''

    Args:
        field: the field name
        field_content: the field when it is a dict, especially used for multimodal tensor combination field
        is_non_tensor_field: for multimodal tensor combination field, this should be True
        mappings: a dictionary to help validate the object field content
        index_model_dimensions: the dimensions of the model of the index. used to validate custom vector field.

    Returns:
        Updated field_content dict or raise an error
    '''
    if mappings is None:
        raise InvalidArgError(
            f"The `mappings` parameter must be provided to use object field types. "
            f"Your doc has field `{field}` with object field content `{field_content}`."
            f"However, the parameter `mappings` is {mappings}. Please change the field content or add the field to `mappings`. "
            f"See `https://docs.marqo.ai/1.4.0/API-Reference/Documents/mappings/` for more info on object fields.")

    if field not in mappings:
        raise InvalidArgError(
            f"The field {field} must be in the add_documents `mappings` parameter to use it as an object field type. "
            f"However, the `mappings` is {mappings}. Please change the field content or add the field to `mappings`. "
            f"See `https://docs.marqo.ai/1.4.0/API-Reference/Documents/mappings/` for more info on object fields.")

    if mappings[field]["type"] == "multimodal_combination":
        field_content = validate_multimodal_combination(field_content, is_non_tensor_field, mappings[field])
    elif mappings[field]["type"] == "custom_vector":
        field_content = validate_custom_vector(field_content, is_non_tensor_field, index_model_dimensions)
    else:
        raise InvalidArgError(
            f"The field {field} is of invalid type in the `mappings` parameter. The only object field types supported "
            f"are `multimodal_combination` and `custom_vector. However, the `mappings` is {mappings}. Please change the "
            f"type of {field} to one of these. "
            f"See `https://docs.marqo.ai/1.4.0/API-Reference/Documents/mappings/` for more info on object fields. "
        )

    return field_content


def validate_multimodal_combination(field_content, is_non_tensor_field, field_mapping):
    '''

    Validates the field content if it is a multimodal combination field (dict)
    Args:
        field_content: the field content
        is_non_tensor_field: whether this is a non-tensor-field
        field_mapping: the mapping to help validate this field content

    Returns:
        The field content
    '''
    if len(field_content) < 1:
        raise InvalidArgError(
            f"The multimodal_combination field `{field_content}` is an empty dictionary. "
            f"This is not a valid format of field content."
            f"If you aim to use multimodal_combination, it must contain at least 1 field. "
            f"please check `https://docs.marqo.ai/1.4.0/Advanced-Usage/document_fields/#multimodal-combination-object` for more info.")

    for key, value in field_content.items():
        if not ((type(key) in constants.ALLOWED_MULTIMODAL_FIELD_TYPES) and (
                type(value) in constants.ALLOWED_MULTIMODAL_FIELD_TYPES)):
            raise InvalidArgError(
                f"Multimodal-combination field content `{key}:{value}` \n  "
                f"of type `{type(key).__name__} : {type(value).__name__}` is not of valid content type (one of {constants.ALLOWED_MULTIMODAL_FIELD_TYPES})."
            )

        if not key in field_mapping["weights"]:
            raise InvalidArgError(
                f"Multimodal-combination field content `{key}:{value}` \n  "
                f"is not in the multimodal_field mappings weights `{field_mapping['weights']}`. Each sub_field requires a weight."
                f"Please add `{key}` to the mappings."
                f"Please check `https://docs.marqo.ai/1.4.0/Advanced-Usage/document_fields/#multimodal-combination-object` for more info.")

    if is_non_tensor_field:
        raise InvalidArgError(
            f"Field content `{field_content}` \n  "
            f"of type `{type(field_content).__name__}` is the content for a multimodal_combination."
            f"It must be a tensor field. Add this field to `tensor_fields` or "
            f"add it as a normal field to fix this problem."
        )
    return field_content


def validate_custom_vector(field_content: dict, is_non_tensor_field: bool, index_model_dimensions: int):
    '''
    Validates the field content if it is a custom vector field (dict)
    Args:
        field_content: the field content
        is_non_tensor_field: whether this is a non-tensor-field
        index_model_dimensions: the `dimensions` property of the index to be added to

    Returns:
        field_content if the validation passes
        "content" key will be added to the field_content as empty string if it is not provided.
    '''

    if not isinstance(index_model_dimensions, int):
        raise InternalError(
            f"Index model dimensions should be an `int`."
        )
    
    # Must be a tensor_field
    if is_non_tensor_field:
        raise InvalidArgError(
            f"Cannot create custom_vector field (given field content: `{field_content}`) as a non-tensor field. "
            f"Add this field to `tensor_fields` to fix this problem."
        )
    
    try:
        jsonschema.validate(instance=field_content, schema=custom_vector_schema(index_model_dimensions))
    except jsonschema.ValidationError as e:
        raise InvalidArgError(
            f"Invalid custom_vector field format. Reason: \n{str(e)}"
            f"\n For info on how to use custom_vector, please see: `https://docs.marqo.ai/1.4.0/Advanced-Usage/document_fields/#custom-vectors`"
        )

    # Fill in default content as empty string if not provided.
    if "content" not in field_content:
        field_content["content"] = ""
    
    return field_content


def validate_mappings_object(mappings_object: Dict):
    """validates the mappings object.
    Returns
        The given mappings object if validation has passed

    Raises an InvalidArgError if the settings object is badly formatted
    """
    try:
        jsonschema.validate(instance=mappings_object, schema=mappings_schema)
        for field_name, config in mappings_object.items():
            validate_field_name(field_name)
            if config["type"] == enums.MappingsObjectType.multimodal_combination:
                validate_multimodal_combination_mappings_object(config)
            elif config["type"] == enums.MappingsObjectType.custom_vector:
                validate_custom_vector_mappings_object(config)
        return mappings_object
    except jsonschema.ValidationError as e:
        raise InvalidArgError(
            f"Error validating mappings object. Reason: \n{str(e)}"
            f"\n Read about the mappings object here: https://docs.marqo.ai/1.4.0/API-Reference/Documents/mappings/"
        )


def validate_multimodal_combination_mappings_object(mappings_object: Dict):
    """Validates the multimodal mappings object

    Args:
        mappings_object:

    Returns:
        The original object, if it passes validation
    Raises InvalidArgError if the object is badly formatted
    """
    try:
        jsonschema.validate(instance=mappings_object, schema=multimodal_combination_mappings_schema)
    except jsonschema.ValidationError as e:
        raise InvalidArgError(
            f"Error validating multimodal combination mappings object. Reason: \n{str(e)}"
            f"\n Read about the mappings object here: https://docs.marqo.ai/1.4.0/API-Reference/Documents/mappings/"
        )
    
    # TODO: Move this validation into schema in mappings_object
    for child_field, weight in mappings_object["weights"].items():
        # TODO: We may need to validate field name of child field.
        if type(child_field) not in constants.ALLOWED_MULTIMODAL_FIELD_TYPES:
            raise InvalidArgError(
                f"The multimodal_combination mapping `{mappings_object}` has an invalid child_field `{child_field}` of type `{type(child_field).__name__}`."
                f"In multimodal_combination fields, it must be a string."
                f"Please check `https://docs.marqo.ai/1.4.0/Advanced-Usage/document_fields/#multimodal-combination-object` for more info."
            )

        if not isinstance(weight, (float, int)):
            raise InvalidArgError(
                f"The multimodal_combination mapping `{mappings_object}` has an invalid weight `{weight}` of type `{type(weight).__name__}`."
                f"In multimodal_combination fields, weight must be an int or float."
                f"Please check `https://docs.marqo.ai/1.4.0/Advanced-Usage/document_fields/#multimodal-combination-object` for more info."
            )
        
    return mappings_object


def validate_custom_vector_mappings_object(mappings_object: Dict):
    """Validates the custom vector mappings object

    Args:
        mappings_object:
<<<<<<< HEAD

    Returns:
        The original object, if it passes validation
    Raises InvalidArgError if the object is badly formatted

=======

    Returns:
        The original object, if it passes validation
    Raises InvalidArgError if the object is badly formatted

>>>>>>> 7f032244
    Example custom vector mappings must look exactly like this:
    "my_custom_vector_field": {
        "type": "custom_vector"
    }
    """
    try:
        jsonschema.validate(instance=mappings_object, schema=custom_vector_mappings_schema)
    except jsonschema.ValidationError as e:
        raise InvalidArgError(
            f"Error validating custom vector mappings object. Reason: \n{str(e)}"
            f"\n Read about the mappings object here: https://docs.marqo.ai/1.4.0/API-Reference/Documents/mappings/"
        )

    return mappings_object


def validate_delete_docs_request(delete_request: MqDeleteDocsRequest, max_delete_docs_count: int):
    """Validates a delete docs request from the user.

    Args:
        delete_request: A deletion request from the user
        max_delete_docs_count: the maximum allowed docs to delete. Should be
            set by the env var MARQO_MAX_DELETE_DOCS_COUNT
    Returns:
        del_request, if nothing is raised
    """
    if not isinstance(delete_request, MqDeleteDocsRequest):
        raise RuntimeError("Deletion request must be a MqDeleteDocsRequest object")

    if not isinstance(max_delete_docs_count, int):
        raise RuntimeError("max_delete_docs_count must be an int!")

    if not delete_request.document_ids:
        # TODO: refactor doc_ids to use the correct API parameter name (documentIds)
        raise InvalidDocumentIdError("doc_ids can't be empty!")

    if not isinstance(delete_request.document_ids, Sequence) or isinstance(delete_request.document_ids, str):
        raise InvalidArgError("documentIds param must be an array of strings.")

    if (len(delete_request.document_ids) > max_delete_docs_count) and max_delete_docs_count is not None:
        raise InvalidArgError(
            f"The number of documentIds to delete `{len(delete_request.document_ids)}` is "
            f"greater than the limit `{max_delete_docs_count}` set by the env var "
            f"`{enums.EnvVars.MARQO_MAX_DELETE_DOCS_COUNT}`. ")

    for _id in delete_request.document_ids:
        validate_id(_id)

    return delete_request


def validate_nonnegative_number(input_string: str, field_description: str = "Input"):
    """Validates that a string is a non-negative number

    Args:
        input_string: the string to validate
        field_description: description of the value being validated, to be used in error messages

    Returns:
        input_string converted to a float, if it is a non-negative number
        
    Raises:
        InternalError if the string is not a non-negative number,
        with a message dependent on field_description
    """
    try:
        output_number = float(input_string)
    except ValueError:
        raise InternalError(f"`{field_description} must be a valid number! It is currently: {input_string}.`")
    if output_number < 0:
        raise InternalError(f"{field_description} cannot be a negative number! It is currently: `{input_string}`.")
    return output_number


def validate_model_dimensions(input_dimensions: Any):
    """Validates that input dimensions is an int and is greater than 0

    Args:
        input_dimensions: the value to validate

    Returns:
        input_dimensions, if it passes validation
        
    Raises:
        
    """
    if isinstance(input_dimensions, int) and input_dimensions > 0:
        return input_dimensions
    
    raise InternalError(f"Model dimensions must be a positive integer! Given model dimensions = {input_dimensions}.")


<|MERGE_RESOLUTION|>--- conflicted
+++ resolved
@@ -625,19 +625,11 @@
 
     Args:
         mappings_object:
-<<<<<<< HEAD
 
     Returns:
         The original object, if it passes validation
     Raises InvalidArgError if the object is badly formatted
 
-=======
-
-    Returns:
-        The original object, if it passes validation
-    Raises InvalidArgError if the object is badly formatted
-
->>>>>>> 7f032244
     Example custom vector mappings must look exactly like this:
     "my_custom_vector_field": {
         "type": "custom_vector"
