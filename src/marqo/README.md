# Developer guide
Thank you for contributing to Marqo! Contributions from the open source community help make Marqo be the tensor engine
you want. 

See [here](https://github.com/marqo-ai/marqo/blob/mainline/CONTRIBUTING.md#unit-tests) for how to run unit tests.

## Select an option (from A-E) to get set up. In most cases, Option A is recommended. 

### Option A. Run the Marqo application locally (outside of docker):

1. Have a running Marqo-OS instance available to use. You can spin up a local instance with the following command
(if you are using an arm64 machine, replace `marqoai/marqo-os:0.0.3` with `marqoai/marqo-os:0.0.3-arm`):
```bash
docker run --name marqo-os -id -p 9200:9200 -p 9600:9600 -e "discovery.type=single-node" marqoai/marqo-os:0.0.3
```

2. Clone the github repo
```
git clone https://github.com/marqo-ai/marqo.git
```
3. Install marqo dependencies
```
cd marqo
pip install -r requirements.txt
```
4. Run the following command:
```bash
# if you are running Marqo-OS locally: 
export OPENSEARCH_URL="https://localhost:9200" 
export PYTHONPATH="${PYTHONPATH}:$(pwd)/src"
<<<<<<< HEAD
cd src/marqo/tensor_search
uvicorn api:app --host 0.0.0.0 --port 8882 --reload
=======
cd src/marqo/tensor_search && uvicorn api:app --host 0.0.0.0 --port 8882 --reload
>>>>>>> b140f438
```
__Notes__:

- This is for marqo-os (Marqo OpenSearch) running locally. You can alternatively set
`OPENSEARCH_URL` to  a remote Marqo OpenSearch cluster 

### Option B. Build and run the Marqo as a Docker container, that creates and manages its own internal Marqo-OS 
1. `cd` into the marqo root directory
2. Run the following command:
```bash
docker rm -f marqo &&
     DOCKER_BUILDKIT=1 docker build . -t marqo_docker_0 
     docker run --name marqo --privileged -p 8882:8882 --add-host host.docker.internal:host-gateway marqo_docker_0
```

### Option C. Build and run the Marqo as a Docker container, connecting to Marqo-OS which is running on the host:
1. Run the following command to run Marqo-OS (if you are using an arm64 machine, replace `marqoai/marqo-os:0.0.3` with `marqoai/marqo-os:0.0.3-arm`):
```bash
docker run --name marqo-os -id -p 9200:9200 -p 9600:9600 -e "discovery.type=single-node" marqoai/marqo-os:0.0.3
```

2. `cd` into the marqo root directory
3. Run the following command:
```bash
docker rm -f marqo &&
     DOCKER_BUILDKIT=1 docker build . -t marqo_docker_0 && 
     docker run --name marqo --privileged -p 8882:8882 --add-host host.docker.internal:host-gateway \
         -e "OPENSEARCH_URL=https://localhost:9200" marqo_docker_0
```

__Notes__:

- This is for marqo-os (Marqo OpenSearch) running locally. You can alternatively set
`OPENSEARCH_URL` to  a remote Marqo OpenSearch cluster 
### Option D. Pull marqo from `hub.docker.com` and run it
```
docker rm -f marqo &&
    docker run --name marqo --privileged -p 8882:8882 --add-host host.docker.internal:host-gateway marqoai/marqo:latest
```

### Option E. Run marqo on arm64 (including M-series Macs) for development

1. Run marqo-os,
```
docker run --name marqo-os -id -p 9200:9200 -p 9600:9600 -e "discovery.type=single-node" marqoai/marqo-os:0.0.3-arm 
```

2. Clone the Marqo github repo (if not already done),
```
git clone https://github.com/marqo-ai/marqo.git
```

3. change into the Marqo directory,
```
cd marqo
```

4. Install some dependencies (requires [Homebrew](https://brew.sh/)),
```
brew install cmake;
brew install protobuf;
```

5. [Install rust](https://www.rust-lang.org/tools/install),
```
curl --proto '=https' --tlsv1.2 -sSf https://sh.rustup.rs/ | sh;
```

6. Install marqo dependencies,
```
pip install -r requirements.txt
```

7. Change into the tensor search directory,
```
CWD=$(pwd)
cd src/marqo/tensor_search/
```
8. Run Marqo,
```
export OPENSEARCH_URL="https://localhost:9200" && 
    export PYTHONPATH="${PYTHONPATH}:${CWD}/src" &&
    uvicorn api:app --host 0.0.0.0 --port 8882 --reload
```

### Using Marqo with a GPU
Depending if you are running Marqo within Docker (steps B., C. and D.) or not (step A.) will determine if you need to do anything to use a GPU with Marqo.

#### Using Marqo outside of Docker
Marqo outside Docker will rely on the system setup to use the GPU. If you can use a GPU normally with pytorch then it should be good to go. The usual caveats apply though, the CUDA version of pytorch will need to match that of the GPU drivers (see below on how to check).

#### Using Marqo within Docker
Currently, only CUDA based (Nvidia) GPU's are supported. If you have a GPU on the host machine and want to use it with Marqo, there are two things to do; 
1. Add the `--gpus all` flag to the `docker run` command. This command excluded from the above but will allow the GPU's to be used within Marqo. For example, in the steps B., C., and D., above `--gpus all` should be added after the 
`docker run --name marqo` part of the command, e.g. B. from above would become,
```bash
docker rm -f marqo &&
     DOCKER_BUILDKIT=1 docker build . -t marqo_docker_0 && 
     docker run --name marqo --gpus all --privileged -p 8882:8882 --add-host host.docker.internal:host-gateway \
         -e "OPENSEARCH_URL=https://localhost:9200" marqo_docker_0
```
note the `--gpus all` has been added.

2. Install [nvidia-docker2](https://docs.nvidia.com/datacenter/cloud-native/container-toolkit/install-guide.html) which is required for the GPU to work with Docker. The [link](https://docs.nvidia.com/datacenter/cloud-native/container-toolkit/install-guide.html) provided has instructions for installing it but it should consist of only a couple of steps (refer to the link for full details). The three steps below should install it for a Ubuntu based machine;  
```
$ distribution=$(. /etc/os-release;echo $ID$VERSION_ID) \
      && curl -fsSL https://nvidia.github.io/libnvidia-container/gpgkey | sudo gpg --dearmor -o /usr/share/keyrings/nvidia-container-toolkit-keyring.gpg \
      && curl -s -L https://nvidia.github.io/libnvidia-container/$distribution/libnvidia-container.list | \
            sed 's#deb https://#deb [signed-by=/usr/share/keyrings/nvidia-container-toolkit-keyring.gpg] https://#g' | \
            sudo tee /etc/apt/sources.list.d/nvidia-container-toolkit.list

$ sudo apt-get update
$ sudo apt-get install -y nvidia-docker2
```
Once this is installed, one of the previous Docker commands can be run (either step B., C., or D.).

### Using Marqo on an AWS EC2 machine
#### (Note: This is not recommended for production use cases.)

1. Install docker

To install Docker (through terminal) go to the [Official Docker Website](https://docs.docker.com/engine/install/ubuntu/)

2. Set up SSH Config (to stop timeouts)

Edit the SSH config file with `nano ~/.ssh/config` then insert the line: `ServerAliveInterval 50`

3. Run marqo-os
```
sudo docker rm -f marqo-os; sudo docker run -p 9200:9200 -p 9600:9600 -e "discovery.type=single-node" marqoai/marqo-os:0.0.3-arm
```

4. Run marqo with a set `OPENSEARCH_URL`
```
sudo docker rm -f marqo; sudo docker run --name marqo -it --privileged -p 8882:8882 --add-host host.docker.internal:host-gateway -e "OPENSEARCH_URL=https://localhost:9200" marqoai/marqo:latest
```


#### Troubleshooting
##### Drivers
In order for the GPU to be used within Marqo, the underlying host needs to have NVIDIA drivers installed. The current driver can be easily accessed by typing 

```
nvidia-smi
```

in a terminal. If there is not output then there may be something wrong with the GPU setup and installing or updating drivers may be necessary.  

##### CUDA 
Aside from having the correct drivers installed, a matching version of CUDA is required. The marqo Dockerfile comes setup to use CUDA 11.4.2 by default. The Dockerfile can be easily modified to support different versions of CUDA. Note, ONNX requires the system CUDA while pytorch relies on its own version of CUDA. 

##### Checking the status of your GPU and CUDA
To see if a GPU is available when using pytorch, the following can be used to check (from python);
```python
$ import torch
$ torch.cuda.is_available() # is a GPU available
$ torch.version.cuda        # get the CUDA version
$ torch.cuda.device_count() # get the number of devices
```
To check your driver and maximum CUDA version supported, type the following into the terminal;
```
nvidia-smi
```
Pytorch comes with its own bundled CUDA which allows many different CUDA versions to be used. Follow the [getting started](https://pytorch.org/get-started/locally/) to see how to install different versions of pytorch and CUDA.

## Extracting `openapi.json` (swagger API spec)
To get just the json, run this command (if Marqo is running locally)
```
curl http://localhost:8882/openapi.json
```
To get the human readable spec, visit `http://localhost:8882/docs`
<|MERGE_RESOLUTION|>--- conflicted
+++ resolved
@@ -28,12 +28,7 @@
 # if you are running Marqo-OS locally: 
 export OPENSEARCH_URL="https://localhost:9200" 
 export PYTHONPATH="${PYTHONPATH}:$(pwd)/src"
-<<<<<<< HEAD
-cd src/marqo/tensor_search
-uvicorn api:app --host 0.0.0.0 --port 8882 --reload
-=======
 cd src/marqo/tensor_search && uvicorn api:app --host 0.0.0.0 --port 8882 --reload
->>>>>>> b140f438
 ```
 __Notes__:
 
