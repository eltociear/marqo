import json
from requests import Response
from http import HTTPStatus


class MarqoError(Exception):
    """Generic class for Marqo error handling
    Can be used for value errors etc.
    These will be caught and returned to the user as 5xx internal errors

    """

    def __init__(self, message: str) -> None:
        self.message = message
        super().__init__(self.message)

    def __str__(self) -> str:
        return f'MarqoError. Error message: {self.message}'


class MarqoApiError(MarqoError):
    """Error sent by Marqo API"""

    def __init__(self, error: str, request: Response) -> None:
        self.status_code = request.status_code
        self.code = None
        self.link = None
        self.type = None

        if request.text:
            json_data = json.loads(request.text)
            self.message = json_data
            self.code = json_data.get('status')
            self.link = ''
            self.type = ''
            if 'error' in json_data and 'root_cause' in json_data["error"]\
                    and len(json_data.get('error').get('root_cause')) > 0:
                self.type = json_data.get('error').get('root_cause')[0].get('type')
        else:
            self.message = error
        super().__init__(self.message)

    def __str__(self) -> str:
        if self.code and self.link:
            return f'MarqoApiError. Error code: {self.code}. Error message: {self.message} Error documentation: {self.link} Error type: {self.type}'

        return f'MarqoApiError. {self.message}'


# MARQO WEB ERROR

class MarqoWebError(Exception):

    status_code: int = None
    error_type: str = None
    message: str = None
    code: str = None
    link: str = ""

    def __init__(self, message: str, status_code: int = None,
                 error_type: str = None, code: str = None,
                 link: str = None) -> None:
        base_message = ("Please create an issue on Marqo's GitHub repo"
                        " (https://github.com/marqo-ai/marqo/issues) "
                        "if this problem persists.")
        self.message = f"{message}\n{base_message}"

        if self.status_code is None:
            self.status_code = status_code

        if self.error_type is None:
            self.error_type = error_type

        if self.code is None:
            self.code = code

        if self.link is None:
            self.link = link
        super().__init__(self.message)

    def __str__(self) -> str:
        return f'{self.__class__.__name__} Message: {self.message}'

# ---MARQO USER ERRORS---


class __InvalidRequestError(MarqoWebError):
    """abstract error"""

    def __init__(self, message: str):
        self.message = message

    error_type = "invalid_request"


class TooManyRequestsError(__InvalidRequestError):
    code = "too_many_requests"
    status_code = HTTPStatus.TOO_MANY_REQUESTS


class IndexAlreadyExistsError(__InvalidRequestError):
    code = "index_already_exists"
    status_code = HTTPStatus.CONFLICT


class IndexNotFoundError(__InvalidRequestError):
    code = "index_not_found"
    status_code = HTTPStatus.NOT_FOUND


class InvalidIndexNameError(__InvalidRequestError):
    code = "invalid_index_name"
    status_code = HTTPStatus.BAD_REQUEST


class InvalidDocumentIdError(__InvalidRequestError):
    code = "invalid_document_id"
    status_code = HTTPStatus.BAD_REQUEST


class InvalidFieldNameError(__InvalidRequestError):
    code = "invalid_field_name"
    status_code = HTTPStatus.BAD_REQUEST


class InvalidArgError(__InvalidRequestError):
    code = "invalid_argument"
    status_code = HTTPStatus.BAD_REQUEST


class IllegalRequestedDocCount(__InvalidRequestError):
    code = "illegal_requested_doc_count"
    status_code = HTTPStatus.BAD_REQUEST


class DocTooLargeError(__InvalidRequestError):
    code = "doc_too_large"
    status_code = HTTPStatus.BAD_REQUEST


class BadRequestError(__InvalidRequestError):
    code = "bad_request"
    status_code = HTTPStatus.BAD_REQUEST


class DocumentNotFoundError(__InvalidRequestError):
    code = "document_not_found"
    status_code = HTTPStatus.NOT_FOUND


class NonTensorIndexError(__InvalidRequestError):
    """Error trying to use a non-tensor OpenSearch index like a tensor one"""
    code = "document_not_found"
    status_code = HTTPStatus.BAD_REQUEST


class HardwareCompatabilityError(__InvalidRequestError):
    """Error when a request incorrectly assumes that the server has a certain
    hardware configuration"""
    code = "hardware_compatability_error"
    status_code = HTTPStatus.BAD_REQUEST


<<<<<<< HEAD
=======
class IndexMaxFieldsError(__InvalidRequestError):
    """Error when attempting to index a document that increases the indexes' number of
    fields above the index limit"""
    code = "index_max_fields_error"
    status_code = HTTPStatus.BAD_REQUEST

>>>>>>> ad49c1cc
# ---MARQO INTERNAL ERROR---


class InternalError(MarqoWebError):
    error_type = "internal"
    code = "internal"
    status_code = HTTPStatus.INTERNAL_SERVER_ERROR


class BackendCommunicationError(InternalError):
    """Error when connecting to Marqo-os"""
    code = "backend_communication_error"
    status_code = HTTPStatus.INTERNAL_SERVER_ERROR


class BackendTimeoutError(InternalError):
    """Error when Marqo operation takes longer than expected"""
    code = "backend_timeout_error"
    status_code = HTTPStatus.INTERNAL_SERVER_ERROR<|MERGE_RESOLUTION|>--- conflicted
+++ resolved
@@ -161,15 +161,12 @@
     status_code = HTTPStatus.BAD_REQUEST
 
 
-<<<<<<< HEAD
-=======
 class IndexMaxFieldsError(__InvalidRequestError):
     """Error when attempting to index a document that increases the indexes' number of
     fields above the index limit"""
     code = "index_max_fields_error"
     status_code = HTTPStatus.BAD_REQUEST
 
->>>>>>> ad49c1cc
 # ---MARQO INTERNAL ERROR---
 
 
