--- conflicted
+++ resolved
@@ -1,8 +1,5 @@
-<<<<<<< HEAD
-__version__ = "0.0.21-SINGLE_KNN_FIELD_POC"
-=======
+# TODO: Change this if running a recall test on container
 __version__ = "0.1.0"
->>>>>>> 56ff881e
 
 
 def get_version() -> str:
